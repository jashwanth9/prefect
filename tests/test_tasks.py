--- conflicted
+++ resolved
@@ -2811,17 +2811,10 @@
         assert third.name == "Completed"
         assert fourth.name == "Cached"
 
-<<<<<<< HEAD
-        assert first.result() == second.result()
-        assert second.result() != third.result()
-        assert third.result() == fourth.result()
-        assert fourth.result() != first.result()
-=======
         assert await first.result() == await second.result()
         assert await second.result() != await third.result()
         assert await third.result() == await fourth.result()
         assert await fourth.result() != await first.result()
->>>>>>> c93be5c7
 
 
 class TestTaskMap:
@@ -3967,8 +3960,7 @@
         with pytest.raises(TypeError):
 
             @task(retry_condition_fn="not a callable")
-            def my_task():
-                ...
+            def my_task(): ...
 
 
 class TestNestedTasks:
