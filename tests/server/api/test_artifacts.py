from uuid import uuid4

import pendulum
import pydantic
import pytest
from fastapi import status

from prefect.server import models, schemas
from prefect.server.schemas import actions


@pytest.fixture
async def artifact(flow_run, task_run, client):
    artifact_schema = actions.ArtifactCreate(
        key="voltaic",
        data=1,
        description="# This is a markdown description title",
        metadata_={"data": "opens many doors"},
        flow_run_id=flow_run.id,
        task_run_id=task_run.id,
    )
    response = await client.post(
        "/artifacts/", json=artifact_schema.dict(json_compatible=True)
    )
    assert response.status_code == status.HTTP_201_CREATED

    yield response.json()


@pytest.fixture
async def artifacts(flow_run, task_run, client):
    artifact1_schema = actions.ArtifactCreate(
        key="artifact-1",
        data=1,
        description="# This is a markdown description title",
        flow_run_id=flow_run.id,
        task_run_id=task_run.id,
        type="table",
    ).dict(json_compatible=True)
    artifact1 = await client.post("/artifacts/", json=artifact1_schema)

    artifact2_schema = actions.ArtifactCreate(
        key="artifact-2",
        description="# This is a markdown description title",
        data=2,
        flow_run_id=flow_run.id,
        task_run_id=uuid4(),
        type="markdown",
    ).dict(json_compatible=True)
    artifact2 = await client.post("/artifacts/", json=artifact2_schema)

    artifact3_schema = actions.ArtifactCreate(
        key="artifact-3",
        description="# This is a markdown description title",
        flow_run_id=uuid4(),
        task_run_id=uuid4(),
        type="result",
    ).dict(json_compatible=True)
    artifact3 = await client.post("/artifacts/", json=artifact3_schema)

    artifact4_schema = actions.ArtifactCreate(
        key="artifact-4",
        description="# This is a markdown description title",
    ).dict(json_compatible=True)
    artifact4 = await client.post("/artifacts/", json=artifact4_schema)

    artifact5_schema = actions.ArtifactCreate(
        data=1,
        description="# This is a markdown description title",
    ).dict(json_compatible=True)
    artifact5 = await client.post("/artifacts/", json=artifact5_schema)

    yield [
        artifact1.json(),
        artifact2.json(),
        artifact3.json(),
        artifact4.json(),
        artifact5.json(),
    ]


@pytest.fixture
async def flow_artifacts(client, deployment):
    flow_data = {"name": "my-flow"}
    response = await client.post("/flows/", json=flow_data)

    flow = response.json()

    response = await client.post(
        f"deployments/{deployment.id}/create_flow_run", json={}
    )

    flow_run = response.json()

    artifact1_schema = actions.ArtifactCreate(
        key="artifact-1",
        data=1,
        description="# This is a markdown description title",
        flow_run_id=flow_run["id"],
        type="table",
    ).dict(json_compatible=True)
    artifact1 = await client.post("/artifacts/", json=artifact1_schema)

    artifact2_schema = actions.ArtifactCreate(
        key="artifact-1",
        data=1,
        description="# This is a markdown description title",
        flow_run_id=flow_run["id"],
        type="table",
    ).dict(json_compatible=True)
    artifact2 = await client.post("/artifacts/", json=artifact2_schema)

    return [flow, artifact1.json(), artifact2.json(), deployment.id]


class TestCreateArtifact:
    async def test_create_artifact(self, flow_run, task_run, client):
        artifact = actions.ArtifactCreate(
            key="voltaic",
            data=1,
            description="# This is a markdown description title",
            metadata_={"data": "opens many doors"},
            flow_run_id=flow_run.id,
            task_run_id=task_run.id,
        ).dict(json_compatible=True)

        response = await client.post(
            "/artifacts/",
            json=artifact,
        )

        assert response.status_code == status.HTTP_201_CREATED
        assert response.json()["key"] == artifact["key"]
        assert response.json()["data"] == artifact["data"]
        assert response.json()["description"] == artifact["description"]
        assert response.json()["metadata_"] == artifact["metadata_"]
        assert response.json()["flow_run_id"] == str(flow_run.id)
        assert response.json()["task_run_id"] == str(task_run.id)

    async def test_create_artifact_with_existing_key_succeeds(
        self,
        artifact,
        client,
    ):
        data = actions.ArtifactCreate(
            key=artifact["key"],
            data=artifact["data"],
        ).dict(json_compatible=True)

        response = await client.post(
            "/artifacts/",
            json=data,
        )

        assert response.status_code == 201

    async def test_create_camel_case_artifact_key_raises(
        self,
    ):
        with pytest.raises(
            pydantic.ValidationError,
            match="key must only contain lowercase letters, numbers, and dashes",
        ):
            schemas.actions.ArtifactCreate(
                key="camelCase_Key",
                data=1,
            ).dict(json_compatible=True)


class TestReadArtifact:
    async def test_read_artifact(self, artifact, client):
        artifact_id = artifact["id"]

        response = await client.get(f"/artifacts/{artifact_id}")
        assert response.status_code == status.HTTP_200_OK
        assert response.json()["key"] == artifact["key"]
        assert response.json()["data"] == artifact["data"]
        assert response.json()["description"] == artifact["description"]
        assert response.json()["metadata_"] == artifact["metadata_"]
        assert response.json()["flow_run_id"] == artifact["flow_run_id"]

    async def test_read_artifact_not_found(self, client):
        response = await client.get(f"/artifacts/{uuid4()}")
        assert response.status_code == status.HTTP_404_NOT_FOUND


class TestReadLatestArtifact:
    async def test_read_latest_artifact(self, artifact, client):
        response = await client.get(f"/artifacts/{artifact['key']}/latest")
        artifact_result = response.json()
        assert response.status_code == status.HTTP_200_OK
        assert artifact_result["key"] == artifact["key"]
        assert artifact_result["data"] == artifact["data"]
        assert artifact_result["description"] == artifact["description"]
        assert artifact_result["metadata_"] == artifact["metadata_"]
        assert artifact_result["flow_run_id"] == artifact["flow_run_id"]


class TestReadArtifacts:
    async def test_read_artifacts(self, artifacts, client):
        response = await client.post("/artifacts/filter")
        assert response.status_code == status.HTTP_200_OK
        assert len(response.json()) == len(artifacts)

        assert {r["key"] for r in response.json()} == {a["key"] for a in artifacts}
        assert {r["data"] for r in response.json()} == {a["data"] for a in artifacts}
        assert {r["description"] for r in response.json()} == {
            a["description"] for a in artifacts
        }
        assert {r["flow_run_id"] for r in response.json()} == {
            a["flow_run_id"] for a in artifacts
        }

    async def test_read_artifacts_with_artifact_key_filter_any(self, artifacts, client):
        artifact_filter = dict(
            artifacts=schemas.filters.ArtifactFilter(
                key=schemas.filters.ArtifactFilterKey(
                    any_=[artifacts[0]["key"], artifacts[1]["key"]]
                )
            ).dict(json_compatible=True)
        )
        response = await client.post("/artifacts/filter", json=artifact_filter)
        assert response.status_code == status.HTTP_200_OK
        assert len(response.json()) == 2
        assert {r["key"] for r in response.json()} == {
            artifacts[0]["key"],
            artifacts[1]["key"],
        }

    async def test_read_artifact_with_artifact_key_filter_exists(
        self, artifacts, client
    ):
        artifact_filter = dict(
            artifacts=schemas.filters.ArtifactFilter(
                key=schemas.filters.ArtifactFilterKey(exists_=True)
            ).dict(json_compatible=True)
        )
        response = await client.post("/artifacts/filter", json=artifact_filter)
        assert response.status_code == status.HTTP_200_OK
        assert len(response.json()) == len(artifacts) - 1
        assert all(r["key"] for r in response.json())

    async def test_read_artifact_with_artifact_key_filter_not_exists(
        self, artifacts, client
    ):
        artifact_filter = dict(
            artifacts=schemas.filters.ArtifactFilter(
                key=schemas.filters.ArtifactFilterKey(exists_=False)
            ).dict(json_compatible=True)
        )
        response = await client.post("/artifacts/filter", json=artifact_filter)
        assert response.status_code == status.HTTP_200_OK
        assert len(response.json()) == 1
        assert response.json()[0]["key"] is None

    async def test_read_artifacts_with_artifact_id_filter(self, artifacts, client):
        artifact_id = artifacts[0]["id"]

        artifact_filter = dict(
            artifacts=schemas.filters.ArtifactFilter(
                id=schemas.filters.ArtifactFilterId(any_=[artifact_id])
            ).dict(json_compatible=True)
        )
        response = await client.post("/artifacts/filter", json=artifact_filter)
        assert response.status_code == status.HTTP_200_OK
        assert len(response.json()) == 1

    async def test_read_artifacts_with_artifact_flow_run_id_filter(
        self, artifacts, client
    ):
        flow_run_id = artifacts[0]["flow_run_id"]
        flow_run_filter = dict(
            artifacts=schemas.filters.ArtifactFilter(
                flow_run_id=schemas.filters.ArtifactFilterFlowRunId(any_=[flow_run_id])
            ).dict(json_compatible=True)
        )
        response = await client.post("/artifacts/filter", json=flow_run_filter)
        assert response.status_code == status.HTTP_200_OK
        assert len(response.json()) == 2
        assert all(
            [item["flow_run_id"] == str(flow_run_id) for item in response.json()]
        )

    async def test_read_artifacts_with_artifact_task_run_id_filter(
        self, artifacts, client
    ):
        task_run_id = artifacts[0]["task_run_id"]
        task_run_filter = dict(
            artifacts=schemas.filters.ArtifactFilter(
                task_run_id=schemas.filters.ArtifactFilterTaskRunId(any_=[task_run_id])
            ).dict(json_compatible=True)
        )
        response = await client.post("/artifacts/filter", json=task_run_filter)
        assert response.status_code == status.HTTP_200_OK
        assert len(response.json()) == 1
        assert all(
            [item["task_run_id"] == str(task_run_id) for item in response.json()]
        )

    async def test_read_artifacts_with_artifact_type_filter_any(
        self, artifacts, client
    ):
        artifact_type = artifacts[1]["type"]
        artifact_type_filter = dict(
            artifacts=schemas.filters.ArtifactFilter(
                type=schemas.filters.ArtifactFilterType(any_=[artifact_type])
            ).dict(json_compatible=True)
        )
        response = await client.post("/artifacts/filter", json=artifact_type_filter)
        assert response.status_code == status.HTTP_200_OK
        assert len(response.json()) == 1
        assert response.json()[0]["type"] == artifact_type

    async def test_read_artifacts_with_artifact_type_filter_not_any(
        self, artifacts, client
    ):
        artifact_type = artifacts[2]["type"]
        artifact_type_filter = dict(
            artifacts=schemas.filters.ArtifactFilter(
                type=schemas.filters.ArtifactFilterType(not_any_=[artifact_type])
            ).dict(json_compatible=True)
        )
        response = await client.post("/artifacts/filter", json=artifact_type_filter)
        assert response.status_code == status.HTTP_200_OK
        assert len(response.json()) == 2
        assert all([item["type"] != artifact_type for item in response.json()])

    async def test_read_artifacts_with_multiple_filters(
        self, artifacts, flow_run, task_run, client
    ):
        multiple_filters = dict(
            artifacts=schemas.filters.ArtifactFilter(
                flow_run_id=schemas.filters.ArtifactFilterFlowRunId(any_=[flow_run.id]),
                task_run_id=schemas.filters.ArtifactFilterTaskRunId(any_=[task_run.id]),
            ).dict(json_compatible=True),
        )
        response = await client.post("/artifacts/filter", json=multiple_filters)
        assert response.status_code == status.HTTP_200_OK
        assert len(response.json()) == 1
        assert all(
            [item["flow_run_id"] == str(flow_run.id) for item in response.json()]
        )
        assert all(
            [item["task_run_id"] == str(task_run.id) for item in response.json()]
        )

    async def test_read_artifacts_with_flow_run_filter(self, artifacts, client):
        flow_run_id = artifacts[0]["flow_run_id"]
        flow_run_filter = dict(
            flow_runs=schemas.filters.FlowRunFilter(
                id=schemas.filters.FlowRunFilterId(any_=[flow_run_id])
            ).dict(json_compatible=True)
        )
        response = await client.post("/artifacts/filter", json=flow_run_filter)
        assert response.status_code == status.HTTP_200_OK
        assert len(response.json()) == 2
        assert all(
            [item["flow_run_id"] == str(flow_run_id) for item in response.json()]
        )

    async def test_read_artifacts_with_task_run_filter(self, artifacts, client):
        task_run_id = artifacts[0]["task_run_id"]
        task_run_filter = dict(
            task_runs=schemas.filters.TaskRunFilter(
                id=schemas.filters.TaskRunFilterId(any_=[task_run_id])
            ).dict(json_compatible=True)
        )
        response = await client.post("/artifacts/filter", json=task_run_filter)
        assert response.status_code == status.HTTP_200_OK
        assert len(response.json()) == 1
        assert all(
            [item["task_run_id"] == str(task_run_id) for item in response.json()]
        )

    async def test_read_artifacts_with_limit(self, artifacts, client):
        response = await client.post("/artifacts/filter", json={"limit": 1})
        assert response.status_code == status.HTTP_200_OK
        assert len(response.json()) == 1

    async def test_read_artifacts_with_offset(self, artifacts, client):
        response = await client.post(
            "/artifacts/filter",
            json={
                "offset": 1,
                "sort": schemas.sorting.ArtifactSort.CREATED_DESC,
            },
        )
        assert response.status_code == status.HTTP_200_OK
        assert len(response.json()) == len(artifacts) - 1
        actual_keys = [item["key"] for item in response.json()]
        expected_keys = [item["key"] for item in artifacts[:-1]]
        assert set(actual_keys) == set(expected_keys)

    async def test_read_artifacts_with_sort(self, artifacts, client):
        response = await client.post(
            "/artifacts/filter",
            json=dict(sort=schemas.sorting.ArtifactSort.UPDATED_DESC),
        )
        assert response.status_code == status.HTTP_200_OK
        assert len(response.json()) == len(artifacts)
        # assert they are sorted correctly
        assert all(
            [
                response.json()[i]["updated"] >= response.json()[i + 1]["updated"]
                for i in range(len(response.json()) - 1)
            ]
        )

    async def test_read_artifacts_returns_empty_list(self, client):
        response = await client.post("/artifacts/filter")
        assert response.status_code == status.HTTP_200_OK
        assert len(response.json()) == 0

    async def test_read_artifacts_with_applies_key_like_filter(self, artifacts, client):
        like_first_key = artifacts[0]["key"][-1]

        artifact_filter = dict(
            artifacts=schemas.filters.ArtifactFilter(
                key=schemas.filters.ArtifactFilterKey(like_=like_first_key)
            ).dict(json_compatible=True)
        )
        response = await client.post("/artifacts/filter", json=artifact_filter)
        assert response.status_code == status.HTTP_200_OK
        assert len(response.json()) == 1
        assert response.json()[0]["key"] == artifacts[0]["key"]

    async def test_reading_artifacts_by_flow_name(self, flow_artifacts, client):
        flow_name = flow_artifacts[0]["name"]
        flow_filter = dict(
            flows=schemas.filters.FlowFilter(
                name=schemas.filters.FlowFilterName(any_=[flow_name])
            ).dict(json_compatible=True)
        )
        response = await client.post("/artifacts/filter", json=flow_filter)
        assert response.status_code == status.HTTP_200_OK
        json = response.json()
        assert len(json) == 2
        assert sorted([json[0]["id"], json[1]["id"]]) == sorted(
            [flow_artifacts[1]["id"], flow_artifacts[2]["id"]]
        )

    async def test_reading_artifacts_by_deployment(self, flow_artifacts, client):
        deployment_id = flow_artifacts[3]
        deployment_filter = dict(
            deployments=schemas.filters.DeploymentFilter(
                id=schemas.filters.DeploymentFilterId(any_=[deployment_id])
            ).dict(json_compatible=True)
        )
        response = await client.post("/artifacts/filter", json=deployment_filter)
        assert response.status_code == status.HTTP_200_OK
        json = response.json()
        assert len(json) == 2
        assert sorted([json[0]["id"], json[1]["id"]]) == sorted(
            [flow_artifacts[1]["id"], flow_artifacts[2]["id"]]
        )


class TestReadLatestArtifacts:
    @pytest.fixture
    async def artifacts(self, client, flow_run, task_run):
        artifact1_schema = actions.ArtifactCreate(
            key="artifact-1",
            data=1,
            flow_run_id=flow_run.id,
            description="# This is a markdown description title",
            type="table",
        ).dict(json_compatible=True)
        artifact1 = await client.post("/artifacts/", json=artifact1_schema)

        artifact2_schema = actions.ArtifactCreate(
            key="artifact-1",
            description="# This is a markdown description title",
            flow_run_id=flow_run.id,
            data=2,
            type="table",
        ).dict(json_compatible=True)
        artifact2 = await client.post("/artifacts/", json=artifact2_schema)

        artifact3_schema = actions.ArtifactCreate(
            key="artifact-3",
            description="# This is a markdown description title",
            flow_run_id=flow_run.id,
            task_run_id=task_run.id,
            data=3,
            type="result",
        ).dict(json_compatible=True)
        artifact3 = await client.post("/artifacts/", json=artifact3_schema)

        artifact4_schema = actions.ArtifactCreate(
            data=1,
            type="markdown",
            description="# This is a markdown description title",
        ).dict(json_compatible=True)
        artifact4 = await client.post("/artifacts/", json=artifact4_schema)

        yield [
            artifact1.json(),
            artifact2.json(),
            artifact3.json(),
            artifact4.json(),
        ]

    async def test_read_latest_artifacts(self, artifacts, client):
        latest_filter = dict(
            artifacts=schemas.filters.ArtifactCollectionFilter().dict(
                json_compatible=True
            ),
        )

        response = await client.post("/artifacts/latest/filter", json=latest_filter)
        assert response.status_code == 200
        assert len(response.json()) == 2
        keyed_data = {(r["key"], r["data"]) for r in response.json()}
        assert keyed_data == {
            ("artifact-1", 2),
            ("artifact-3", 3),
        }

    async def test_read_latest_artifacts_with_artifact_type_filter(
        self, artifacts, client
    ):
        latest_filter_table_type = dict(
            artifacts=schemas.filters.ArtifactCollectionFilter(
                type=schemas.filters.ArtifactCollectionFilterType(any_=["table"]),
            ).dict(json_compatible=True),
        )
        response = await client.post(
            "/artifacts/latest/filter", json=latest_filter_table_type
        )

        assert response.status_code == 200
        assert len(response.json()) == 1

    async def test_read_latest_artifacts_with_artifact_key_filter(
        self, artifacts, client
    ):
        latest_filter_key = dict(
            artifacts=schemas.filters.ArtifactCollectionFilter(
                key=schemas.filters.ArtifactCollectionFilterKey(any_=["artifact-1"]),
            ).dict(json_compatible=True),
        )

        response = await client.post("/artifacts/latest/filter", json=latest_filter_key)
        assert response.status_code == 200
        assert len(response.json()) == 1
        assert response.json()[0]["key"] == "artifact-1"
        assert response.json()[0]["data"] == 2

    async def test_read_latest_artifact_with_limit(self, artifacts, client):
        latest_filter_limit = {"limit": 2}

        response = await client.post(
            "/artifacts/latest/filter", json=latest_filter_limit
        )

        assert response.status_code == 200
        assert len(response.json()) == 2

    async def test_read_artifacts_with_flow_run_filter(self, artifacts, client):
        flow_run_id = artifacts[0]["flow_run_id"]
        flow_run_filter = dict(
            flow_runs=schemas.filters.FlowRunFilter(
                id=schemas.filters.FlowRunFilterId(any_=[flow_run_id])
            ).dict(json_compatible=True)
        )
        response = await client.post("/artifacts/latest/filter", json=flow_run_filter)
        assert response.status_code == status.HTTP_200_OK
        assert len(response.json()) == 2
        assert all(
            [item["flow_run_id"] == str(flow_run_id) for item in response.json()]
        )

    async def test_read_artifacts_with_task_run_filter(self, artifacts, client):
        task_run_id = artifacts[2]["task_run_id"]
        task_run_filter = dict(
            task_runs=schemas.filters.TaskRunFilter(
                id=schemas.filters.TaskRunFilterId(any_=[task_run_id])
            ).dict(json_compatible=True)
        )
        response = await client.post("/artifacts/latest/filter", json=task_run_filter)
        assert response.status_code == status.HTTP_200_OK
        assert len(response.json()) == 1
        assert all(
            [item["task_run_id"] == str(task_run_id) for item in response.json()]
        )

    async def test_read_artifacts_returns_empty_list(self, client):
        response = await client.post("/artifacts/latest/filter")
        assert response.status_code == status.HTTP_200_OK
        assert len(response.json()) == 0

    async def test_read_artifacts_with_artifact_flow_run_id_filter(
        self, artifacts, client
    ):
        flow_run_id = artifacts[0]["flow_run_id"]
        flow_run_filter = dict(
            artifacts=schemas.filters.ArtifactCollectionFilter(
                flow_run_id=schemas.filters.ArtifactCollectionFilterFlowRunId(
                    any_=[flow_run_id]
                )
            ).dict(json_compatible=True)
        )
        response = await client.post("/artifacts/latest/filter", json=flow_run_filter)
        assert response.status_code == status.HTTP_200_OK
        assert len(response.json()) == 2
        assert all(
            [item["flow_run_id"] == str(flow_run_id) for item in response.json()]
        )

    async def test_read_artifacts_with_artifact_task_run_id_filter(
        self, artifacts, client
    ):
        task_run_id = artifacts[2]["task_run_id"]
        task_run_filter = dict(
            artifacts=schemas.filters.ArtifactCollectionFilter(
                task_run_id=schemas.filters.ArtifactCollectionFilterTaskRunId(
                    any_=[task_run_id]
                )
            ).dict(json_compatible=True)
        )
        response = await client.post("/artifacts/latest/filter", json=task_run_filter)
        assert response.status_code == status.HTTP_200_OK
        assert len(response.json()) == 1
        assert all(
            [item["task_run_id"] == str(task_run_id) for item in response.json()]
        )

    async def test_reading_latest_artifacts_by_flow_name(self, flow_artifacts, client):
        flow_name = flow_artifacts[0]["name"]
        flow_filter = dict(
            flows=schemas.filters.FlowFilter(
                name=schemas.filters.FlowFilterName(any_=[flow_name])
            ).dict(json_compatible=True)
        )
        response = await client.post("/artifacts/latest/filter", json=flow_filter)
        assert response.status_code == status.HTTP_200_OK
        json = response.json()
        assert len(json) == 1
        assert json[0]["latest_id"] == flow_artifacts[2]["id"]

    async def test_reading_latest_artifacts_by_deployment(self, flow_artifacts, client):
        deployment_id = flow_artifacts[3]
        deployment_filter = dict(
            deployments=schemas.filters.DeploymentFilter(
                id=schemas.filters.DeploymentFilterId(any_=[deployment_id])
            ).dict(json_compatible=True)
        )
        response = await client.post("/artifacts/latest/filter", json=deployment_filter)
        assert response.status_code == status.HTTP_200_OK
        json = response.json()
        assert len(json) == 1
        assert json[0]["latest_id"] == flow_artifacts[2]["id"]


class TestCountArtifacts:
    async def test_counting_artifacts(self, artifacts, session):
        count = await models.artifacts.count_artifacts(session=session)

        assert count == 5

    async def test_counting_single_artifact(self, artifact, session):
        count = await models.artifacts.count_artifacts(session=session)

        assert count == 1

    async def test_count_artifacts_with_artifact_filter(self, artifacts, client):
        key_filter = dict(
            artifacts=schemas.filters.ArtifactFilter(
                key=schemas.filters.ArtifactFilterKey(
                    any_=[artifacts[0]["key"], artifacts[1]["key"]]
                )
            ).dict(json_compatible=True),
        )

        response = await client.post("/artifacts/count", json=key_filter)
        assert response.status_code == 200
        assert response.json() == 2

    async def test_count_artifacts_with_flow_run_filter(self, artifacts, client):
        flow_run_filter = dict(
            flow_runs=schemas.filters.FlowRunFilter(
                id=schemas.filters.FlowRunFilterId(any_=[artifacts[0]["flow_run_id"]])
            ).dict(json_compatible=True),
        )

        response = await client.post("/artifacts/count", json=flow_run_filter)
        assert response.status_code == 200
        assert response.json() == 2

    async def test_count_artifacts_with_task_run_filter(
        self,
        artifacts,
        client,
    ):
        task_run_filter = dict(
            task_runs=schemas.filters.TaskRunFilter(
                id=schemas.filters.TaskRunFilterId(any_=[artifacts[0]["task_run_id"]])
            ).dict(json_compatible=True),
        )

        response = await client.post("/artifacts/count", json=task_run_filter)

        assert response.status_code == 200
        assert response.json() == 1

<<<<<<< HEAD
    async def test_counting_latest_artifacts_by_flow_name(self, flow_artifacts, client):
=======
    async def test_count_artifacts_by_flow_name(self, flow_artifacts, client):
>>>>>>> 9adc8b09
        flow_name = flow_artifacts[0]["name"]
        flow_filter = dict(
            flows=schemas.filters.FlowFilter(
                name=schemas.filters.FlowFilterName(any_=[flow_name])
            ).dict(json_compatible=True)
        )
<<<<<<< HEAD
        response = await client.post("/artifacts/latest/count", json=flow_filter)
        assert response.status_code == status.HTTP_200_OK
        json = response.json()
        assert json == 1

    async def test_counting_latest_artifacts_by_deployment(
        self, flow_artifacts, client
    ):
=======
        response = await client.post("/artifacts/count", json=flow_filter)
        assert response.status_code == status.HTTP_200_OK
        json = response.json()
        assert json == 2

    async def test_count_artifacts_by_deployment(self, flow_artifacts, client):
>>>>>>> 9adc8b09
        deployment_id = flow_artifacts[3]
        deployment_filter = dict(
            deployments=schemas.filters.DeploymentFilter(
                id=schemas.filters.DeploymentFilterId(any_=[deployment_id])
            ).dict(json_compatible=True)
        )
<<<<<<< HEAD
        response = await client.post("/artifacts/latest/count", json=deployment_filter)
        assert response.status_code == status.HTTP_200_OK
        json = response.json()
        assert json == 1
=======
        response = await client.post("/artifacts/count", json=deployment_filter)
        assert response.status_code == status.HTTP_200_OK
        json = response.json()
        assert json == 2
>>>>>>> 9adc8b09


class TestUpdateArtifact:
    async def test_update_artifact_succeeds(self, artifact, client):
        response = await client.post("/artifacts/filter")
        now = pendulum.now("utc")
        assert response.status_code == status.HTTP_200_OK
        artifact_id = response.json()[0]["id"]
        artifact_key = response.json()[0]["key"]
        artifact_flow_run_id = response.json()[0]["flow_run_id"]

        response = await client.patch(
            f"/artifacts/{artifact_id}",
            json={"data": {"new": "data"}},
        )

        assert response.status_code == 204

        response = await client.get(f"/artifacts/{artifact_id}")
        updated_artifact = pydantic.parse_obj_as(schemas.core.Artifact, response.json())
        assert updated_artifact.data == {"new": "data"}
        assert updated_artifact.key == artifact_key
        assert str(updated_artifact.flow_run_id) == artifact_flow_run_id
        assert updated_artifact.created < now
        assert updated_artifact.updated > now

    async def test_update_artifact_does_not_update_if_fields_are_not_set(
        self, artifact, client
    ):
        now = pendulum.now("utc")
        artifact_id = artifact["id"]

        response = await client.patch(
            f"/artifacts/{artifact_id}",
            json={},
        )
        assert response.status_code == 204

        response = await client.get(f"/artifacts/{artifact_id}")
        updated_artifact = pydantic.parse_obj_as(schemas.core.Artifact, response.json())
        assert updated_artifact.data == artifact["data"]
        assert updated_artifact.key == artifact["key"]
        assert str(updated_artifact.flow_run_id) == artifact["flow_run_id"]
        assert updated_artifact.created < now
        assert updated_artifact.updated > now

    async def test_update_artifact_raises_error_if_artifact_not_found(
        self, artifacts, client
    ):
        response = await client.patch(
            f"/artifacts/{str(uuid4())}",
            json={"data": {"new": "data"}},
        )

        assert response.status_code == 404


class TestDeleteArtifact:
    async def test_delete_artifact_succeeds(self, artifact, session, client):
        artifact_id = artifact["id"]
        artifact_key = artifact["key"]
        response = await client.delete(f"/artifacts/{artifact_id}")
        assert response.status_code == 204

        artifact = await models.artifacts.read_artifact(
            session=session, artifact_id=artifact_id
        )
        assert artifact is None

        assert not await models.artifacts.read_latest_artifact(
            session=session,
            key=artifact_key,
        )

        response = await client.get(f"/artifacts/{artifact_id}")
        assert response.status_code == 404

    async def test_delete_artifact_returns_404_if_does_not_exist(self, client):
        response = await client.delete(f"/artifacts/{str(uuid4())}")
        assert response.status_code == 404<|MERGE_RESOLUTION|>--- conflicted
+++ resolved
@@ -703,18 +703,35 @@
         assert response.status_code == 200
         assert response.json() == 1
 
-<<<<<<< HEAD
+    async def test_counting_artifacts_by_flow_name(self, flow_artifacts, session):
+        flow_name = flow_artifacts[0].name
+        result = await models.artifacts.count_artifacts(
+            session=session,
+            flow_filter=schemas.filters.FlowFilter(
+                name=schemas.filters.FlowFilterName(any_=[flow_name])
+            ),
+        )
+        assert result == 2
+
+    async def test_counting_artifacts_by_deployment(
+        self, deployment_artifacts, session
+    ):
+        deployment_id = deployment_artifacts[0].deployment_id
+        result = await models.artifacts.count_artifacts(
+            session=session,
+            deployment_filter=schemas.filters.DeploymentFilter(
+                id=schemas.filters.DeploymentFilterId(any_=[deployment_id])
+            ),
+        )
+        assert result == 2
+
     async def test_counting_latest_artifacts_by_flow_name(self, flow_artifacts, client):
-=======
-    async def test_count_artifacts_by_flow_name(self, flow_artifacts, client):
->>>>>>> 9adc8b09
         flow_name = flow_artifacts[0]["name"]
         flow_filter = dict(
             flows=schemas.filters.FlowFilter(
                 name=schemas.filters.FlowFilterName(any_=[flow_name])
             ).dict(json_compatible=True)
         )
-<<<<<<< HEAD
         response = await client.post("/artifacts/latest/count", json=flow_filter)
         assert response.status_code == status.HTTP_200_OK
         json = response.json()
@@ -723,31 +740,16 @@
     async def test_counting_latest_artifacts_by_deployment(
         self, flow_artifacts, client
     ):
-=======
-        response = await client.post("/artifacts/count", json=flow_filter)
-        assert response.status_code == status.HTTP_200_OK
-        json = response.json()
-        assert json == 2
-
-    async def test_count_artifacts_by_deployment(self, flow_artifacts, client):
->>>>>>> 9adc8b09
         deployment_id = flow_artifacts[3]
         deployment_filter = dict(
             deployments=schemas.filters.DeploymentFilter(
                 id=schemas.filters.DeploymentFilterId(any_=[deployment_id])
             ).dict(json_compatible=True)
         )
-<<<<<<< HEAD
         response = await client.post("/artifacts/latest/count", json=deployment_filter)
         assert response.status_code == status.HTTP_200_OK
         json = response.json()
         assert json == 1
-=======
-        response = await client.post("/artifacts/count", json=deployment_filter)
-        assert response.status_code == status.HTTP_200_OK
-        json = response.json()
-        assert json == 2
->>>>>>> 9adc8b09
 
 
 class TestUpdateArtifact:
