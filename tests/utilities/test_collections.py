import json
import uuid
from dataclasses import dataclass
from typing import Any

import pydantic
import pytest

from prefect.utilities.collections import (
    AutoEnum,
    apply_to_collection,
    dict_to_flatdict,
    flatdict_to_dict,
    remove_nested_keys,
    visit_collection,
)


class Color(AutoEnum):
    RED = AutoEnum.auto()
    BLUE = AutoEnum.auto()


class TestAutoEnum:
    async def test_autoenum_generates_string_values(self):
        assert Color.RED.value == "RED"
        assert Color.BLUE.value == "BLUE"

    async def test_autoenum_repr(self):
        assert repr(Color.RED) == str(Color.RED) == "Color.RED"

    async def test_autoenum_can_be_json_serialized_with_default_encoder(self):
        json.dumps(Color.RED) == "RED"


@pytest.mark.parametrize(
    "d, expected",
    [
        (
            {1: 2},
            {(1,): 2},
        ),
        (
            {1: 2, 2: {1: 2, 3: 4}, 3: {1: 2, 3: {4: 5, 6: {7: 8}}}},
            {
                (1,): 2,
                (2, 1): 2,
                (2, 3): 4,
                (3, 1): 2,
                (3, 3, 4): 5,
                (3, 3, 6, 7): 8,
            },
        ),
        (
            {1: 2, 3: {}, 4: {5: {}}},
            {(1,): 2, (3,): {}, (4, 5): {}},
        ),
    ],
)
def test_flatdict_conversion(d, expected):
    flat = dict_to_flatdict(d)
    assert flat == expected
    assert flatdict_to_dict(flat) == d


async def negative_even_numbers(x):
    print("Function called on", x)
    if isinstance(x, int) and x % 2 == 0:
        return -x
    return x


async def all_negative_numbers(x):
    print("Function called on", x)
    if isinstance(x, int):
        return -x
    return x


<<<<<<< HEAD
def negative_even_numbers_sync(x):
    print("Function called on", x)
    if isinstance(x, int) and x % 2 == 0:
        return -x
    return x


def all_negative_numbers_sync(x):
    print("Function called on", x)
    if isinstance(x, int):
        return -x
    return x


=======
>>>>>>> 021598f2
EVEN = set()


async def visit_even_numbers(x):
    if isinstance(x, int) and x % 2 == 0:
        EVEN.add(x)
    return x


def visit_even_numbers_sync(x):
    if isinstance(x, int) and x % 2 == 0:
        EVEN.add(x)
    return x


VISITED = list()


async def add_to_visited_list(x):
    VISITED.append(x)


def add_to_visited_list_sync(x):
    VISITED.append(x)


def add_to_visited_list_sync(x):
    VISITED.append(x)


@pytest.fixture(autouse=True)
def clear_sets():
    EVEN.clear()
    VISITED.clear()


@dataclass
class SimpleDataclass:
    x: int
    y: int


class SimplePydantic(pydantic.BaseModel):
    x: int
    y: int


class ExtraPydantic(pydantic.BaseModel):
    x: int

    class Config:
        extra = pydantic.Extra.allow


class PrivatePydantic(pydantic.BaseModel):
    """Pydantic model with private attrs"""

    x: int
    _y: int
    _z: Any = pydantic.PrivateAttr()

    class Config:
        underscore_attrs_are_private = True
        extra = pydantic.Extra.forbid  # Forbid extras to raise in tests


class ImmutablePrivatePydantic(PrivatePydantic):
    class Config:
        allow_mutation = False


@dataclass
class Foo:
    x: Any


@dataclass
class Bar:
    y: Any
    z: int = 2


class TestPydanticObjects:
    """
    Checks that the Pydantic test objects defined in this file behave as expected.

    These tests do not cover Prefect functionality and may break if Pydantic introduces
    breaking changes.
    """

    async def test_private_pydantic_behaves_as_expected(self):
        input = PrivatePydantic(x=1)

        # Public attr accessible immediately
        assert input.x == 1
        # Extras not allowed
        with pytest.raises(ValueError):
            input._a = 1
        # Private attr not accessible until set
        with pytest.raises(AttributeError):
            input._y

        # Private attrs accessible after setting
        input._y = 4
        input._z = 5
        assert input._y == 4
        assert input._z == 5

    async def test_immutable_pydantic_behaves_as_expected(self):

        input = ImmutablePrivatePydantic(x=1)

        # Public attr accessible immediately
        assert input.x == 1
        # Extras not allowed
        with pytest.raises(ValueError):
            input._a = 1
        # Private attr not accessible until set
        with pytest.raises(AttributeError):
            input._y

        # Private attrs accessible after setting
        input._y = 4
        input._z = 5
        assert input._y == 4
        assert input._z == 5

        # Mutating not allowed
        with pytest.raises(TypeError):
            input.x = 2

        # Can still mutate private attrs
        input._y = 6


class TestVisitCollection:
    @pytest.mark.parametrize(
        "inp,expected",
        [
            (3, 3),
            (4, -4),
            ([3, 4], [3, -4]),
            ((3, 4), (3, -4)),
            ([3, 4, [5, [6]]], [3, -4, [5, [-6]]]),
            ({3: 4, 6: 7}, {3: -4, -6: 7}),
            ({3: [4, {6: 7}]}, {3: [-4, {-6: 7}]}),
            ({3, 4, 5}, {3, -4, 5}),
            (SimpleDataclass(x=1, y=2), SimpleDataclass(x=1, y=-2)),
            (SimplePydantic(x=1, y=2), SimplePydantic(x=1, y=-2)),
            (ExtraPydantic(x=1, y=2, z=3), ExtraPydantic(x=1, y=-2, z=3)),
        ],
    )
    async def test_visit_collection_and_transform_data(self, inp, expected):
        result = await visit_collection(
            inp, visit_fn=negative_even_numbers, return_data=True
        )
        assert result == expected

    @pytest.mark.parametrize(
        "inp,expected",
        [
            (3, set()),
            (4, {4}),
            ([3, 4], {4}),
            ((3, 4), {4}),
            ([3, 4, [5, [6]]], {4, 6}),
            ({3: 4, 6: 7}, {4, 6}),
            ({3: [4, {6: 7}]}, {4, 6}),
            ({3, 4, 5}, {4}),
            (SimpleDataclass(x=1, y=2), {2}),
            (SimplePydantic(x=1, y=2), {2}),
            (ExtraPydantic(x=1, y=2, z=4), {2, 4}),
        ],
    )
    async def test_visit_collection(self, inp, expected):
        result = await visit_collection(
            inp, visit_fn=visit_even_numbers, return_data=False
        )
        assert result is None
        assert EVEN == expected

    @pytest.mark.parametrize(
        "inp,expected",
        [
            ({"x": 1}, [{"x": 1}, "x", 1]),
            (SimpleDataclass(x=1, y=2), [SimpleDataclass(x=1, y=2), 1, 2]),
        ],
    )
    async def test_visit_collection_visits_nodes(self, inp, expected):
        result = await visit_collection(
            inp, visit_fn=add_to_visited_list, return_data=False
        )
        assert result is None
        assert VISITED == expected

    async def test_visit_collection_allows_mutation_of_nodes(self):
        async def collect_and_drop_x_from_dicts(node):
            await add_to_visited_list(node)
            if isinstance(node, dict):
                return {key: value for key, value in node.items() if key != "x"}
            return node

        result = await visit_collection(
            {"x": 1, "y": 2}, visit_fn=collect_and_drop_x_from_dicts, return_data=True
        )
        assert result == {"y": 2}
        assert VISITED == [{"x": 1, "y": 2}, "y", 2]

    async def test_visit_collection_with_private_pydantic_attributes(self):
        """
        We should not visit private fields on Pydantic models.
        """
        input = PrivatePydantic(x=2)
        input._y = 3
        input._z = 4

        result = await visit_collection(
            input, visit_fn=visit_even_numbers, return_data=False
        )
        assert EVEN == {2}, "Only the public field should be visited"
        assert result is None, "Data should not be returned"

        # The original model should not be mutated
        assert input._y == 3
        assert input._z == 4

    async def test_visit_collection_includes_unset_pydantic_fields(self):
        class RandomPydantic(pydantic.BaseModel):
            val: uuid.UUID = pydantic.Field(default_factory=uuid.uuid4)

        input_model = RandomPydantic()
        output_model = await visit_collection(
            input_model, visit_fn=visit_even_numbers, return_data=True
        )

        assert (
            output_model.val == input_model.val
        ), "The fields value should be used, not the default factory"

    @pytest.mark.parametrize("immutable", [True, False])
    async def test_visit_collection_mutation_with_private_pydantic_attributes(
        self, immutable
    ):
        model = ImmutablePrivatePydantic if immutable else PrivatePydantic
        input = model(x=2)
        input._y = 3
        input._z = 4

        result = await visit_collection(
            input, visit_fn=negative_even_numbers, return_data=True
        )

        assert result.x == -2, "The public attribute should be modified"

        # Pydantic dunders are retained
        assert result.__private_attributes__ == input.__private_attributes__
        assert result.__fields__ == input.__fields__
        assert result.__fields_set__ == input.__fields_set__

        # Private attributes are retained without modification
        assert result._y == 3
        assert result._z == 4

    @pytest.mark.skipif(True, reason="We will recurse forever in this case")
    async def test_visit_collection_does_not_recurse_forever_in_reference_cycle(self):
        # Create references to each other
        foo = Foo(x=None)
        bar = Bar(y=foo)
        foo.x = bar

        await visit_collection(
            [foo, bar], visit_fn=negative_even_numbers, return_data=True
        )

    @pytest.mark.skipif(True, reason="We will recurse forever in this case")
    @pytest.mark.xfail(reason="We do not return correct results in this case")
    async def test_visit_collection_returns_correct_result_in_reference_cycle(self):
        # Create references to each other
        foo = Foo(x=None)
        bar = Bar(y=foo)
        foo.x = bar

        result = await visit_collection(
            [foo, bar], visit_fn=negative_even_numbers, return_data=True
        )
        expected_foo = Foo(x=None)
        expected_bar = Bar(y=foo, z=-2)
        expected_foo.x = expected_bar

        assert result == [expected_foo, expected_bar]

    async def test_visit_collection_works_with_field_alias(self):
        class TargetConfigs(pydantic.BaseModel):
            type: str
            schema_: str = pydantic.Field(alias="schema")
            threads: int = 4

        target_configs = TargetConfigs(
            type="a_type", schema="a working schema", threads=1
        )
        result = await visit_collection(
            target_configs, visit_fn=negative_even_numbers, return_data=True
        )

        assert result == target_configs

    @pytest.mark.parametrize(
        "inp,depth,expected",
        [
            (1, 0, -1),
            ([1, [2, [3, [4]]]], 0, [1, [2, [3, [4]]]]),
            ([1, [2, [3, [4]]]], 1, [-1, [2, [3, [4]]]]),
            ([1, [2, [3, [4]]]], 2, [-1, [-2, [3, [4]]]]),
            ([1, 1, 1, [2, 2, 2]], 1, [-1, -1, -1, [2, 2, 2]]),
        ],
    )
    async def test_visit_collection_max_depth(self, inp, depth, expected):
        result = await visit_collection(
            inp, visit_fn=all_negative_numbers, return_data=True, max_depth=depth
        )
        assert result == expected


class TestRemoveKeys:
    def test_remove_single_key(self):
        obj = {"a": "a", "b": "b", "c": "c"}
        assert remove_nested_keys(["a"], obj) == {"b": "b", "c": "c"}

    def test_remove_multiple_keys(self):
        obj = {"a": "a", "b": "b", "c": "c"}
        assert remove_nested_keys(["a", "b"], obj) == {"c": "c"}

    def test_remove_keys_recursively(self):
        obj = {
            "title": "Test",
            "description": "This is a docstring",
            "type": "object",
            "properties": {
                "a": {"title": "A", "description": "A field", "type": "string"}
            },
            "required": ["a"],
            "block_type_name": "Test",
            "block_schema_references": {},
        }
        assert remove_nested_keys(["description"], obj) == {
            "title": "Test",
            "type": "object",
            "properties": {"a": {"title": "A", "type": "string"}},
            "required": ["a"],
            "block_type_name": "Test",
            "block_schema_references": {},
        }

    def test_passes_through_non_dict(self):
        assert remove_nested_keys(["foo"], 1) == 1
        assert remove_nested_keys(["foo"], "foo") == "foo"
        assert remove_nested_keys(["foo"], b"foo") == b"foo"


class TestApplyToCollection:
    @pytest.mark.parametrize(
        "test_input,expected",
        [
            (1, [1]),
            ([1, 2], [[1, 2], 1, 2]),
            ([1, 2, [3, 4]], [[1, 2, [3, 4]], 1, 2, [3, 4], 3, 4]),
            ([[[1]]], [[[[1]]], [[1]], [1], 1]),
        ],
    )
    def test_visits_all_elements_no_max_depth_list(self, test_input, expected):
        my_res = []

        def my_func(input_item):
            my_res.append(input_item)

        apply_to_collection(expr=test_input, visit_fn=my_func)
        assert my_res == expected

    @pytest.mark.parametrize(
        "test_input,expected",
        [
            (1, [1]),
            ([1, 2], [[1, 2]]),
            ([1, 2, [3, 4]], [[1, 2, [3, 4]]]),
            ([[[1]]], [[[[1]]]]),
        ],
    )
    def test_visits_elements_max_depth_zero(self, test_input, expected):
        my_res = []

        def my_func(input_item):
            my_res.append(input_item)

        apply_to_collection(expr=test_input, visit_fn=my_func, max_depth=0)
        assert my_res == expected

    @pytest.mark.parametrize(
        "test_input,expected",
        [
            (1, [1]),
            ([1, 2], [[1, 2], 1, 2]),
            ([1, 2, [3, 4]], [[1, 2, [3, 4]], 1, 2, [3, 4]]),
            ([[[1]]], [[[[1]]], [[1]]]),
        ],
    )
    def test_visits_elements_max_depth_one(self, test_input, expected):
        my_res = []

        def my_func(input_item):
            my_res.append(input_item)

        apply_to_collection(expr=test_input, visit_fn=my_func, max_depth=1)
        assert my_res == expected<|MERGE_RESOLUTION|>--- conflicted
+++ resolved
@@ -77,23 +77,6 @@
     return x
 
 
-<<<<<<< HEAD
-def negative_even_numbers_sync(x):
-    print("Function called on", x)
-    if isinstance(x, int) and x % 2 == 0:
-        return -x
-    return x
-
-
-def all_negative_numbers_sync(x):
-    print("Function called on", x)
-    if isinstance(x, int):
-        return -x
-    return x
-
-
-=======
->>>>>>> 021598f2
 EVEN = set()
 
 
@@ -103,24 +86,10 @@
     return x
 
 
-def visit_even_numbers_sync(x):
-    if isinstance(x, int) and x % 2 == 0:
-        EVEN.add(x)
-    return x
-
-
 VISITED = list()
 
 
 async def add_to_visited_list(x):
-    VISITED.append(x)
-
-
-def add_to_visited_list_sync(x):
-    VISITED.append(x)
-
-
-def add_to_visited_list_sync(x):
     VISITED.append(x)
 
 
