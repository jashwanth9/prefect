import pytest

from prefect.orion.utilities.database import get_session_factory, get_engine, ENGINES
from prefect.orion.utilities.database import Base

import pytest


@pytest.fixture(scope="function", autouse=True)
async def database_engine():
    """Integration tests run against a shared database with multiple committed
    sessions, so the database needs to be set up and torn down after every test."""

    # clear the engines cache to avoid any state carrying over when the database
    # schema changes on tests witin the same file (avoiding a new import).
    # asyncpg in particular will error otherwise.
    ENGINES.clear()

    # get a new engine
    engine = get_engine()

    try:
        # build the database
        async with engine.begin() as conn:
            await conn.run_sync(Base.metadata.create_all)

        yield engine

    finally:
        # tear down the databse
        async with engine.begin() as conn:
            await conn.run_sync(Base.metadata.drop_all)

        # dispose of the engine
        await engine.dispose()


@pytest.fixture
<<<<<<< HEAD
async def session(database_engine):
    OrionSession = get_session_factory(database_engine)
    yield OrionSession()
=======
async def database_session(database_engine):
    session_factory = get_session_factory(bind=database_engine)
    async with session_factory() as session:
        yield session
>>>>>>> 114eb475
<|MERGE_RESOLUTION|>--- conflicted
+++ resolved
@@ -36,13 +36,7 @@
 
 
 @pytest.fixture
-<<<<<<< HEAD
 async def session(database_engine):
-    OrionSession = get_session_factory(database_engine)
-    yield OrionSession()
-=======
-async def database_session(database_engine):
     session_factory = get_session_factory(bind=database_engine)
     async with session_factory() as session:
-        yield session
->>>>>>> 114eb475
+        yield session