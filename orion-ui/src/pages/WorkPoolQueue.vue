<template>
  <p-layout-default v-if="workPoolQueue" class="work-pool-queue">
    <template #header>
      <PageHeadingWorkPoolQueue :work-pool-queue="workPoolQueue" :work-pool-name="workPoolName" @update="workPoolQueuesSubscription.refresh" />
    </template>

    <p-layout-well class="work-pool-queue__body">
      <template #header>
        <CodeBanner :command="workPoolQueueCliCommand" title="Work queue is ready to go!" subtitle="Work queues are scoped to a work pool to allow agents to pull from groups of queues with different priorities." />
      </template>

      <p-tabs :tabs="tabs">
        <template #details>
          <WorkPoolQueueDetails :work-pool-name="workPoolName" :work-pool-queue="workPoolQueue" />
        </template>

        <template #upcoming-runs>
          <WorkPoolQueueUpcomingFlowRunsList :work-pool-name="workPoolName" :work-pool-queue="workPoolQueue" />
        </template>

        <template #runs>
          <FlowRunFilteredList :flow-run-filter="flowRunFilter" />
        </template>
      </p-tabs>

      <template #well>
        <WorkPoolQueueDetails alternate :work-pool-name="workPoolName" :work-pool-queue="workPoolQueue" />
      </template>
    </p-layout-well>
  </p-layout-default>
</template>

<script lang="ts" setup>
<<<<<<< HEAD
  import { useWorkspaceApi, PageHeadingWorkPoolQueue, CodeBanner, WorkPoolQueueDetails, WorkPoolQueueUpcomingFlowRunsList, FlowRunFilteredList, useFlowRunsFilter } from '@prefecthq/orion-design'
=======
  import { useWorkspaceApi, PageHeadingWorkPoolQueue, CodeBanner, WorkPoolQueueDetails, WorkPoolQueueUpcomingFlowRunsList, useRecentFlowRunFilter, FlowRunFilteredList } from '@prefecthq/orion-design'
>>>>>>> 09e2b68c
  import { media } from '@prefecthq/prefect-design'
  import { useRouteParam, useSubscription } from '@prefecthq/vue-compositions'
  import { computed } from 'vue'
  import { usePageTitle } from '@/compositions/usePageTitle'

  const api = useWorkspaceApi()
  const workPoolName = useRouteParam('workPoolName')
  const workPoolNames = computed(() => [workPoolName.value])
  const workPoolQueueName = useRouteParam('workPoolQueueName')
  const workPoolQueueNames = computed(() => [workPoolQueueName.value])
  const subscriptionOptions = {
    interval: 300000,
  }

  const workPoolQueuesSubscription = useSubscription(api.workPoolQueues.getWorkPoolQueueByName, [workPoolName.value, workPoolQueueName.value], subscriptionOptions)
  const workPoolQueue = computed(() => workPoolQueuesSubscription.response)
<<<<<<< HEAD
  const workPoolQueueCliCommand = computed(() => `prefect agent start --pool ${workPoolName.value} --queue ${workPoolQueueName.value}`)

  const { filter: flowRunFilter } = useFlowRunsFilter({
    workPoolQueues: {
      name: workPoolQueueNames,
    },
    workPools: {
      name: workPoolNames,
    },
  })
=======

  const workPoolQueueCliCommand = computed(() => `prefect agent start --pool ${workPoolName.value} --work-queue ${workPoolQueueName.value}`)

  const flowRunFilter = useRecentFlowRunFilter({ workPoolQueueName: [workPoolQueueName.value], workPoolName: [workPoolName.value] })
>>>>>>> 09e2b68c

  const tabs = computed(() => {
    const values = ['Upcoming Runs', 'Runs']

    if (!media.xl) {
      values.unshift('Details')
    }

    return values
  })

  const title = computed(() => {
    if (!workPoolQueueName.value) {
      return 'Work Pool Queue'
    }
    return `Work Pool Queue: ${workPoolQueueName.value}`
  })

  usePageTitle(title)
</script>

<style>
/* This is an override since this is using nested layouts */
.work-pool-queue__body {
  @apply
  p-0
}
</style><|MERGE_RESOLUTION|>--- conflicted
+++ resolved
@@ -31,11 +31,7 @@
 </template>
 
 <script lang="ts" setup>
-<<<<<<< HEAD
-  import { useWorkspaceApi, PageHeadingWorkPoolQueue, CodeBanner, WorkPoolQueueDetails, WorkPoolQueueUpcomingFlowRunsList, FlowRunFilteredList, useFlowRunsFilter } from '@prefecthq/orion-design'
-=======
-  import { useWorkspaceApi, PageHeadingWorkPoolQueue, CodeBanner, WorkPoolQueueDetails, WorkPoolQueueUpcomingFlowRunsList, useRecentFlowRunFilter, FlowRunFilteredList } from '@prefecthq/orion-design'
->>>>>>> 09e2b68c
+  import { useWorkspaceApi, PageHeadingWorkPoolQueue, CodeBanner, WorkPoolQueueDetails, WorkPoolQueueUpcomingFlowRunsList, FlowRunFilteredList, useFlowRunsFilter, useRecentFlowRunsFilter } from '@prefecthq/orion-design'
   import { media } from '@prefecthq/prefect-design'
   import { useRouteParam, useSubscription } from '@prefecthq/vue-compositions'
   import { computed } from 'vue'
@@ -52,10 +48,9 @@
 
   const workPoolQueuesSubscription = useSubscription(api.workPoolQueues.getWorkPoolQueueByName, [workPoolName.value, workPoolQueueName.value], subscriptionOptions)
   const workPoolQueue = computed(() => workPoolQueuesSubscription.response)
-<<<<<<< HEAD
-  const workPoolQueueCliCommand = computed(() => `prefect agent start --pool ${workPoolName.value} --queue ${workPoolQueueName.value}`)
+  const workPoolQueueCliCommand = computed(() => `prefect agent start --pool ${workPoolName.value} --work-queue ${workPoolQueueName.value}`)
 
-  const { filter: flowRunFilter } = useFlowRunsFilter({
+  const { filter: flowRunFilter } = useRecentFlowRunsFilter({
     workPoolQueues: {
       name: workPoolQueueNames,
     },
@@ -63,12 +58,6 @@
       name: workPoolNames,
     },
   })
-=======
-
-  const workPoolQueueCliCommand = computed(() => `prefect agent start --pool ${workPoolName.value} --work-queue ${workPoolQueueName.value}`)
-
-  const flowRunFilter = useRecentFlowRunFilter({ workPoolQueueName: [workPoolQueueName.value], workPoolName: [workPoolName.value] })
->>>>>>> 09e2b68c
 
   const tabs = computed(() => {
     const values = ['Upcoming Runs', 'Runs']
