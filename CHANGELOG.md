# Prefect Changelog

## Development <Badge text="alpha" type="warn">
### Major Features

- Refactor `FlowRunner` and `TaskRunner` into a modular `Runner` pipelines - [#260](https://github.com/PrefectHQ/prefect/pull/260), [#267](https://github.com/PrefectHQ/prefect/pull/267)
- Add configurable `state_handlers` for `FlowRunners`, `Flows`, `TaskRunners`, and `Tasks`  - [#264](https://github.com/PrefectHQ/prefect/pull/264), [#267](https://github.com/PrefectHQ/prefect/pull/267)

### Minor Features

- Add a new method `flow.get_tasks()` for easily filtering flow tasks by attribute - [#242](https://github.com/PrefectHQ/prefect/pull/242)
- Add new `JinjaTemplateTask` for easily rendering jinja templates - [#200](https://github.com/PrefectHQ/prefect/issues/200)
- Add new `PAUSE` signal for halting task execution - [#246](https://github.com/PrefectHQ/prefect/pull/246)
- Add ability to timeout task execution for all executors except `DaskExecutor(processes=True)` - [#240](https://github.com/PrefectHQ/prefect/issues/240)
- Add explicit unit test to check Black formatting (Python 3.6+) - [#261](https://github.com/PrefectHQ/prefect/pull/261)
<<<<<<< HEAD
- Add ability to use local secrets - [#231](https://github.com/PrefectHQ/prefect/issues/231)
=======
- Add `is_skipped()` method for `State` objects - [#266](https://github.com/PrefectHQ/prefect/pull/266)
>>>>>>> 542d983a

### Fixes

- Flow consistently raises if passed a parameter that doesn't exist - [#149](https://github.com/PrefectHQ/prefect/issues/149)

### Breaking Changes

- None

## 0.3.2 <Badge text="alpha" type="warn">

### Major Features

- Local parallelism with `DaskExecutor` - [#151](https://github.com/PrefectHQ/prefect/issues/151), [#186](https://github.com/PrefectHQ/prefect/issues/186)
- Resource throttling based on `tags` - [#158](https://github.com/PrefectHQ/prefect/issues/158), [#186](https://github.com/PrefectHQ/prefect/issues/186)
- `Task.map` for mapping tasks - [#186](https://github.com/PrefectHQ/prefect/issues/186)
- Added `AirFlow` utility for importing Airflow DAGs as Prefect Flows - [#232](https://github.com/PrefectHQ/prefect/pull/232)

### Minor Features

- Use Netlify to deploy docs - [#156](https://github.com/prefecthq/prefect/issues/156)
- Add changelog - [#153](https://github.com/prefecthq/prefect/issues/153)
- Add `ShellTask` - [#150](https://github.com/prefecthq/prefect/issues/150)
- Base `Task` class can now be run as a dummy task - [#191](https://github.com/PrefectHQ/prefect/pull/191)
- New `return_failed` keyword to `flow.run()` for returning failed tasks - [#205](https://github.com/PrefectHQ/prefect/pull/205)
- some minor changes to `flow.visualize()` for visualizing mapped tasks and coloring nodes by state - [#202](https://github.com/PrefectHQ/prefect/issues/202)
- Added new `flow.replace()` method for swapping out tasks within flows - [#230](https://github.com/PrefectHQ/prefect/pull/230)
- Add `debug` kwarg to `DaskExecutor` for optionally silencing dask logs - [#209](https://github.com/PrefectHQ/prefect/issues/209)
- Update `BokehRunner` for visualizing mapped tasks - [#220](https://github.com/PrefectHQ/prefect/issues/220)
- Env var configuration settings are typed - [#204](https://github.com/PrefectHQ/prefect/pull/204)
- Implement `map` functionality for the `LocalExecutor` - [#233](https://github.com/PrefectHQ/prefect/issues/233)

### Fixes

- Fix issue with Versioneer not picking up git tags - [#146](https://github.com/prefecthq/prefect/issues/146)
- `DotDicts` can have non-string keys - [#193](https://github.com/prefecthq/prefect/issues/193)
- Fix unexpected behavior in assigning tags using contextmanagers - [#190](https://github.com/PrefectHQ/prefect/issues/190)
- Fix bug in initialization of Flows with only `edges` - [#225](https://github.com/PrefectHQ/prefect/pull/225)
- Remove "bottleneck" when creating pipelines of mapped tasks - [#224](https://github.com/PrefectHQ/prefect/pull/224)

### Breaking Changes

- Runner refactor - [#221](https://github.com/PrefectHQ/prefect/pull/221)
- Cleaned up signatures of `TaskRunner` methods - [#171](https://github.com/prefecthq/prefect/issues/171)
- Locally, Python 3.4 users can not run the more advanced parallel executors (`DaskExecutor`) [#186](https://github.com/PrefectHQ/prefect/issues/186)

## 0.3.1 <Badge text="alpha" type="warn">

### Major Features

- Support for user configuration files - [#195](https://github.com/PrefectHQ/prefect/pull/195)

### Minor Features

- None

### Fixes

- Let DotDicts accept non-string keys - [#194](https://github.com/PrefectHQ/prefect/pull/194)

### Breaking Changes

- None

## 0.3.0 <Badge text="alpha" type="warn">

### Major Features

- BokehRunner - [#104](https://github.com/prefecthq/prefect/issues/104), [#128](https://github.com/prefecthq/prefect/issues/128)
- Control flow: `ifelse`, `switch`, and `merge` - [#92](https://github.com/prefecthq/prefect/issues/92)
- Set state from `reference_tasks` - [#95](https://github.com/prefecthq/prefect/issues/95), [#137](https://github.com/prefecthq/prefect/issues/137)
- Add flow `Registry` - [#90](https://github.com/prefecthq/prefect/issues/90)
- Output caching with various `cache_validators` - [#84](https://github.com/prefecthq/prefect/issues/84), [#107](https://github.com/prefecthq/prefect/issues/107)
- Dask executor - [#82](https://github.com/prefecthq/prefect/issues/82), [#86](https://github.com/prefecthq/prefect/issues/86)
- Automatic input caching for retries, manual-only triggers - [#78](https://github.com/prefecthq/prefect/issues/78)
- Functional API for `Flow` definition
- `State` classes
- `Signals` to transmit `State`

### Minor Features

- Add custom syntax highlighting to docs - [#141](https://github.com/prefecthq/prefect/issues/141)
- Add `bind()` method for tasks to call without copying - [#132](https://github.com/prefecthq/prefect/issues/132)
- Cache expensive flow graph methods - [#125](https://github.com/prefecthq/prefect/issues/125)
- Docker environments - [#71](https://github.com/prefecthq/prefect/issues/71)
- Automatic versioning via Versioneer - [#70](https://github.com/prefecthq/prefect/issues/70)
- `TriggerFail` state - [#67](https://github.com/prefecthq/prefect/issues/67)
- State classes - [#59](https://github.com/prefecthq/prefect/issues/59)

### Fixes

- None

### Breaking Changes

- None<|MERGE_RESOLUTION|>--- conflicted
+++ resolved
@@ -13,11 +13,8 @@
 - Add new `PAUSE` signal for halting task execution - [#246](https://github.com/PrefectHQ/prefect/pull/246)
 - Add ability to timeout task execution for all executors except `DaskExecutor(processes=True)` - [#240](https://github.com/PrefectHQ/prefect/issues/240)
 - Add explicit unit test to check Black formatting (Python 3.6+) - [#261](https://github.com/PrefectHQ/prefect/pull/261)
-<<<<<<< HEAD
 - Add ability to use local secrets - [#231](https://github.com/PrefectHQ/prefect/issues/231)
-=======
 - Add `is_skipped()` method for `State` objects - [#266](https://github.com/PrefectHQ/prefect/pull/266)
->>>>>>> 542d983a
 
 ### Fixes
 
