--- conflicted
+++ resolved
@@ -10,9 +10,7 @@
 
 ### Enhancements
 
-<<<<<<< HEAD
 - Add `botocore_config` option to Fargate agent for setting botocore configuration when interacting with boto3 client - [#2170](https://github.com/PrefectHQ/prefect/issues/2170)
-=======
 - Don't create a `None` task for a null condition when using `ifelse` - [#2449](https://github.com/PrefectHQ/prefect/pull/2449)
 
 ### Task Library
@@ -48,7 +46,6 @@
 
 ### Enhancements
 
->>>>>>> a64685bf
 - Added serializer for `RemoteDaskEnvironment` - [#2369](https://github.com/PrefectHQ/prefect/issues/2369)
 - `server start` CLI command now defaults to image build based on current Prefect installation version - [#2375](https://github.com/PrefectHQ/prefect/issues/2375)
 - Add option to set `executor_kwargs` on `KubernetesJobEnvironment` and `FargateTaskEnvironment` - [#2258](https://github.com/PrefectHQ/prefect/issues/2258)
@@ -59,10 +56,7 @@
 
 ### Task Library
 
-<<<<<<< HEAD
-=======
 - Add Pushbullet notification task to send notifications to mobile - [#2366](https://github.com/PrefectHQ/prefect/pull/2366)
->>>>>>> a64685bf
 - Add support for Docker volumes and filtering in `prefect.tasks.docker` - [#2384](https://github.com/PrefectHQ/prefect/pull/2384)
 
 ### Fixes
