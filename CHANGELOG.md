# Changelog

## Unreleased <Badge text="beta" type="success"/>

These changes are available in the [master branch](https://github.com/PrefectHQ/prefect).

### Features

- None

### Enhancements

<<<<<<< HEAD
- Enhanced treatment of nested and ordered constant values - [#1829](https://github.com/PrefectHQ/prefect/pull/1829)
=======
- Add `--latest` flag for Kubernetes Agent install CLI command - [#1842](https://github.com/PrefectHQ/prefect/pull/1842)
>>>>>>> 880c5100

### Task Library

- None

### Fixes

- Fix Kubernetes Agent passing empty default namespace - [#1839](https://github.com/PrefectHQ/prefect/pull/1839)
- Fix missing Flow Run name on Dask Kubernetes Environment default worker pod - [#1839](https://github.com/PrefectHQ/prefect/pull/1839)

### Deprecations

- None

### Breaking Changes

- None

### Contributors

- None

## 0.8.0 <Badge text="beta" type="success"/>

Released on Dec 11, 2019.

### Features

- Added new Local Agent to run Flows from Local Storage, S3 Storage, and GCS Storage - [#1819](https://github.com/PrefectHQ/prefect/pull/1819)
- Added Azure Blob Storage for Flows - [#1831](https://github.com/PrefectHQ/prefect/pull/1831)
- Added GCS Storage for Flows - [#1809](https://github.com/PrefectHQ/prefect/pull/1809)
- Added S3 Storage for Flows - [#1753](https://github.com/PrefectHQ/prefect/pull/1753)

### Enhancements

- Add convenience `parents()` and `children()` classmethods to all State objects for navigating the hierarchy - [#1784](https://github.com/PrefectHQ/prefect/pull/1784)
- Add `--rbac` flag to `prefect agent install` for Kubernetes Agent - [#1822](https://github.com/PrefectHQ/prefect/pull/1822)
- Add `flow_run_name` to the context - [#1815](https://github.com/PrefectHQ/prefect/pull/1815)
- Add `prefect agent install` option to output `supervisord.conf` file for Local Agent - [#1819](https://github.com/PrefectHQ/prefect/pull/1819)
- Add convenience `parents()` and `children()` classmethods to all State objects for navigating the hierarchy - [#1784](https://github.com/PrefectHQ/prefect/pull/1784)
- Add new `not_all_skipped` trigger and set it as the default for merge tasks - [#1768](https://github.com/PrefectHQ/prefect/issues/1768)

### Task Library

- Azure Blob tasks now use newer `BlockBlobService` with connection string authentication - [#1831](https://github.com/PrefectHQ/prefect/pull/1831)

### Fixes

- Fix issue with `flow.visualize()` for mapped tasks which are skipped - [#1765](https://github.com/PrefectHQ/prefect/issues/1765)
- Fix issue with timeouts only being softly enforced - [#1145](https://github.com/PrefectHQ/prefect/issues/1145), [#1686](https://github.com/PrefectHQ/prefect/issues/1686)
- Log agent errors using `write_run_logs` instead of the deprecated `write_run_log` - [#1791](https://github.com/PrefectHQ/prefect/pull/1791)
- Fix issue with `flow.update()` not transferring constants - [#1785](https://github.com/PrefectHQ/prefect/pull/1785)

### Deprecations

- `flow.deploy` is deprecated in favor of `flow.register` - [#1819](https://github.com/PrefectHQ/prefect/pull/1819)

### Breaking Changes

- Default Flow storage is now `Local` instead of `Docker` - [#1819](https://github.com/PrefectHQ/prefect/pull/1819)
- Docker based `LocalAgent` is renamed `DockerAgent` - [#1819](https://github.com/PrefectHQ/prefect/pull/1819)
- `prefect agent start` now defaults to new `LocalAgent` - [#1819](https://github.com/PrefectHQ/prefect/pull/1819)

### Contributors

- None

## 0.7.3 <Badge text="beta" type="success"/>

Released on Nov 26, 2019.

### Features

- Add graceful cancellation hooks to Flow and Task runners - [#1758](https://github.com/PrefectHQ/prefect/pull/1758)

### Enhancements

- Add option to specify a run name for `cloud run` CLI command - [#1756](https://github.com/PrefectHQ/prefect/pull/1756)
- Add `work_stealing` option to `DaskKubernetesEnvironment` - [#1760](https://github.com/PrefectHQ/prefect/pull/1760)
- Improve heartbeat thread management - [#1770](https://github.com/PrefectHQ/prefect/pull/1770)
- Add unique scheduler Job name to `DaskKubernetesEnvironment` - [#1772](https://github.com/PrefectHQ/prefect/pull/1772)
- Add informative error when trying to map with the `LocalDaskExecutor` using processes - [#1777](https://github.com/PrefectHQ/prefect/pull/1777)

### Task Library

- None

### Fixes

- Fix issue with heartbeat thread deadlocking dask execution when using a `worker_client` - [#1750](https://github.com/PrefectHQ/prefect/pull/1750)
- Fix issue with Environments not calling `run_flow` on Environment stored on Flow object - [#1752](https://github.com/PrefectHQ/prefect/pull/1752)
- Fix issue with Docker build context when providing custom docker files - [#1762](https://github.com/PrefectHQ/prefect/pull/1762)

### Deprecations

- None

### Breaking Changes

- None

### Contributors

- None

## 0.7.2 <Badge text="beta" type="success"/>

Released on Nov 15, 2019.

### Features

- Allow users to provide a custom version group ID for controlling Cloud versioning - [#1665](https://github.com/PrefectHQ/prefect/issues/1665)
- Stop autogenerating constant tasks - [#1730](https://github.com/PrefectHQ/prefect/pull/1730)

### Enhancements

- Raise an informative error when context objects are pickled - [#1710](https://github.com/PrefectHQ/prefect/issues/1710)
- Add an option to pass in `run_name` to a flow run to override the auto-generated names when calling `create_flow_run` [#1661](https://github.com/PrefectHQ/cloud/pull/1661)
- Add informative logs in the event that a heartbeat thread dies - [#1721](https://github.com/PrefectHQ/prefect/pull/1721)
- Loosen Job spec requirements for `KubernetesJobEnvironment` - [#1713](https://github.com/PrefectHQ/prefect/pull/1713)
- Loosen `containerDefinitions` requirements for `FargateTaskEnvironment` - [#1713](https://github.com/PrefectHQ/prefect/pull/1713)
- Local Docker agent proactively fails flow runs if image cannot be pulled - [#1395](https://github.com/PrefectHQ/prefect/issues/1395)
- Add graceful keyboard interrupt shutdown for all agents - [#1731](https://github.com/PrefectHQ/prefect/pull/1731)
- `agent start` CLI command now allows for Agent kwargs - [#1737](https://github.com/PrefectHQ/prefect/pull/1737)
- Add users to specify a custom Dockerfile for Docker storage - [#1738](https://github.com/PrefectHQ/prefect/pull/1738)
- Expose `labels` kwarg in `flow.deploy` for convenient labeling of Flows - [#1742](https://github.com/PrefectHQ/prefect/pull/1742)

### Task Library

- None

### Fixes

- `FargateTaskEnvironment` now uses provided `family` for task definition naming - [#1713](https://github.com/PrefectHQ/prefect/pull/1713)
- Fix executor initialization missing `self` in `KubernetesJobEnvironment` - [#1713](https://github.com/PrefectHQ/prefect/pull/1713)
- Fix `identifier_label` not being generated on each run for Kubernetes based environments - [#1718](https://github.com/PrefectHQ/prefect/pull/1718)
- Fix issue where users could not override their user config path when deploying Docker to Cloud - [#1719](https://github.com/PrefectHQ/prefect/pull/1719)
- Respect order of inputs in merge - [#1736](https://github.com/~/1736)

### Deprecations

- None

### Breaking Changes

- None

### Contributors

- [Brett Naul](https://github.com/bnaul)

## 0.7.1 <Badge text="beta" type="success"/>

Released on Nov 5, 2019

### Features

- None

### Enhancements

- Add a `save`/`load` interface to Flows - [#1685](https://github.com/PrefectHQ/prefect/pull/1685), [#1695](https://github.com/PrefectHQ/prefect/pull/1695)
- Add option to specify `aws_session_token` for the `FargateTaskEnvironment` - [#1688](https://github.com/PrefectHQ/prefect/pull/1688)
- Add `EnvVarSecrets` for loading sensitive information from environment variables - [#1683](https://github.com/PrefectHQ/prefect/pull/1683)
- Add an informative version header to all Cloud client requests - [#1690](https://github.com/PrefectHQ/prefect/pull/1690)
- Auto-label Flow environments when using Local storage - [#1696](https://github.com/PrefectHQ/prefect/pull/1696)
- Batch upload logs to Cloud in a background thread for improved performance - [#1691](https://github.com/PrefectHQ/prefect/pull/1691)
- Include agent labels within each flow's configuration environment - [#1671](https://github.com/PrefectHQ/prefect/issues/1671)

### Task Library

- None

### Fixes

- Fix Fargate Agent access defaults and environment variable support - [#1687](https://github.com/PrefectHQ/prefect/pull/1687)
- Removed default python version for docker builds - [#1705](https://github.com/PrefectHQ/prefect/pull/1705)
- Attempt to install prefect in any docker image (if it is not already installed) - [#1704](https://github.com/PrefectHQ/prefect/pull/1704)
- Kubernetes Agent deployment yaml now respects new `prefecthq/prefect` image tagging convention - [#1707](https://github.com/PrefectHQ/prefect/pull/1707)

### Deprecations

- None

### Breaking Changes

- None

### Contributors

- None

## 0.7.0 To Affinity and Beyond <Badge text="beta" type="success">

Released October 29, 2019

### Features

- Flow Affinity: Environments and Agents now support labeling for execution specification - [#1651](https://github.com/PrefectHQ/prefect/pull/1651)
- Add new Secret Tasks for a pluggable and reusable Secrets API - [#1346](https://github.com/PrefectHQ/prefect/issues/1346), [#1587](https://github.com/PrefectHQ/prefect/issues/1587)

### Enhancements

- Add the ability to delete task tag limits using the client - [#1622](https://github.com/PrefectHQ/prefect/pull/1622)
- Adds an "Ask for help" button with a link to the prefect.io support page - [#1637](https://github.com/PrefectHQ/prefect/pull/1637)
- Reduces the size of the `prefecthq/prefect` Docker image by ~400MB, which is now the base Docker image used in Flows - [#1648](https://github.com/PrefectHQ/prefect/pull/1648)
- Add a new healthcheck for environment dependencies - [#1653](https://github.com/PrefectHQ/prefect/pull/1653)
- Add default 30 second timeout to Client requests - [#1672](https://github.com/PrefectHQ/prefect/pull/1672)

### Task Library

- Add new Secret Tasks for a pluggable and reusable Secrets API - [#1346](https://github.com/PrefectHQ/prefect/issues/1346), [#1587](https://github.com/PrefectHQ/prefect/issues/1587)
- Add support for directly passing credentials to task library tasks, instead of passing secret names - [#1667](https://github.com/PrefectHQ/prefect/pull/1673)

### Fixes

- Fix defaults for unspecified ARNs in the Fargate Agent - [#1634](https://github.com/PrefectHQ/prefect/pull/1634)
- Fix ShellTask return value on empty stdout - [#1632](https://github.com/PrefectHQ/prefect/pull/1632)
- Fix issue with some Cloud Secrets not being converted from strings - [#1655](https://github.com/PrefectHQ/prefect/pull/1655)
- Fix issue with Agent logging config setting not working - [#1657](https://github.com/PrefectHQ/prefect/pull/1657)
- Fix issue with SnowflakeQuery tasks not working - [#1663](https://github.com/PrefectHQ/prefect/pull/1663)

### Deprecations

- Tasks that accepted the name of a secret (often `credentials_secret`) will raise a deprecation warning - [#1667](https://github.com/PrefectHQ/prefect/pull/1673)

### Breaking Changes

- Fargate Agent now takes in all boto3 camel case arguments instead of specific snake case options - [#1649](https://github.com/PrefectHQ/prefect/pull/1649)
- `kubernetes` is no longer installed by default in deployed flow images - [#1653](https://github.com/PrefectHQ/prefect/pull/1653)
- Tasks that accepted the name of a secret (often `credentials_secret`) no longer have a default value for that argument, as it has been deprecated - [#1667](https://github.com/PrefectHQ/prefect/pull/1673)

### Contributors

- [Tobias Schmidt](https://github.com/royalts)

## 0.6.7 Oh Six Seven <Badge text="beta" type="success"/>

Released October 16, 2019

### Features

- Environments now allow for optional `on_start` and `on_exit` callbacks - [#1610](https://github.com/PrefectHQ/prefect/pull/1610)

### Enhancements

- Raise more informative error when calling `flow.visualize()` if Graphviz executable not installed - [#1602](https://github.com/PrefectHQ/prefect/pull/1602)
- Allow authentication to Azure Blob Storage with SAS token - [#1600](https://github.com/PrefectHQ/prefect/pull/1600)
- Additional debug logs to `Docker Container` and `Docker Image` tasks - [#920](https://github.com/PrefectHQ/prefect/issues/920)
- Changes to Fargate agent to support temporary credentials and IAM role based credentials within AWS compute such as a container or ec2 instance. [#1607](https://github.com/PrefectHQ/prefect/pull/1607)
- Local Secrets set through environment variable now retain their casing - [#1601](https://github.com/PrefectHQ/prefect/issues/1601)
- Agents can accept an optional `name` for logging and debugging - [#1612](https://github.com/PrefectHQ/prefect/pull/1612)
- Added AWS configuration options for Fargate Agent (task_role_arn, execution_role_arn) - [#1614](https://github.com/PrefectHQ/prefect/pull/1614)
- Change EmailTask to accept SMTP server settings as well as an email_from kwarg - [#1619](https://github.com/PrefectHQ/prefect/pull/1619)
- Add the ability to delete task tag limits using the client - [#1622](https://github.com/PrefectHQ/prefect/pull/1622)

### Task Library

- Add `return_all` kwarg to `ShellTask` for optionally returning all lines of stdout - [#1598](https://github.com/PrefectHQ/prefect/pull/1598)
- Add `CosmosDBCreateItem`, `CosmosDBReadItems`, `CosmosDBQueryItems` and for interacting with data stored on Azure Cosmos DB - [#1617](https://github.com/PrefectHQ/prefect/pull/1617)

### Fixes

- Fix issue with running local Flow without a schedule containing cached tasks - [#1599](https://github.com/PrefectHQ/prefect/pull/1599)
- Remove blank string for `task_run_id` in k8s resource manager - [#1604](https://github.com/PrefectHQ/prefect/pull/1604)
- Fix issue with merge task not working for pandas dataframes and numpy arrays - [#1609](https://github.com/PrefectHQ/prefect/pull/1609)

### Deprecations

- None

### Breaking Changes

- Local Secrets set through environment variable now retain their casing - [#1601](https://github.com/PrefectHQ/prefect/issues/1601)

### Contributors

- [Mark McDonald](https://github.com/mhmcdonal)
- [Sherman K](https://github.com/shrmnk)

## 0.6.6 Wait For It <Badge text="beta" type="success"/>

Released October 3, 2019

### Features

- Added `KubernetesJobEnvironment` - [#1548](https://github.com/PrefectHQ/prefect/pull/1548)
- Add ability to enforce Task concurrency limits by tag in Prefect Cloud - [#1570](https://github.com/PrefectHQ/prefect/pull/1570)
- Added `FargateTaskEnvironment` - [#1592](https://github.com/PrefectHQ/prefect/pull/1592)

### Enhancements

- Allow the `Client` to more gracefully handle failed login attempts on initialization - [#1535](https://github.com/PrefectHQ/prefect/pull/1535)
- Replace `DotDict` with `box.Box` - [#1518](https://github.com/PrefectHQ/prefect/pull/1518)
- Store `cached_inputs` on Failed states and call their result handlers if they were provided - [#1557](https://github.com/PrefectHQ/prefect/pull/1557)
- `raise_on_exception` no longer raises for Prefect Signals, as these are typically intentional / for control flow - [#1562](https://github.com/PrefectHQ/prefect/pull/1562)
- `run cloud` CLI command takes in optional `--parameters` as a file path pointing to a JSON file - [#1582](https://github.com/PrefectHQ/prefect/pull/1582)
- Always consider `Constant` tasks successful and unpack them immediately instead of submitting them for execution - [#1527](https://github.com/PrefectHQ/prefect/issues/1527)

### Task Library

- Add `BlobStorageDownload` and `BlobStorageUpload` for interacting with data stored on Azure Blob Storage - [#1538](https://github.com/PrefectHQ/prefect/pull/1538)
- Loosen Kubernetes Tasks' requirement of an API secret key - [#1559](https://github.com/PrefectHQ/prefect/pull/1559)
- Add tasks for working in Azure Machine Learning Serviec with Datastores and Datasets - [#1590](https://github.com/PrefectHQ/prefect/pull/1590)

### Fixes

- Fix issue with certain Pause / Resume / Retry pipelines retrying indefinitely - [#1177](https://github.com/PrefectHQ/prefect/issues/1177)
- Kubernetes Agent deployment YAML generation defaults to local Prefect version - [#1573](https://github.com/PrefectHQ/prefect/pull/1573)
- Fix issue with custom result handlers not working when called in `cached_inputs` - [#1585](https://github.com/PrefectHQ/prefect/pull/1585)

### Deprecations

- None

### Breaking Changes

- None

### Contributors

- [Fredrik Sannholm](https://github.com/frsann)

## 0.6.5 Agents of Environmental Change <Badge text="beta" type="success"/>

Released September 20, 2019

### Features

- Added Fargate agent - [#1521](https://github.com/PrefectHQ/prefect/pull/1521)
- Custom user-written environments can be deployed to Prefect Cloud - [#1534](https://github.com/PrefectHQ/prefect/pull/1534), [#1537](https://github.com/PrefectHQ/prefect/pull/1537)

### Enhancements

- Allow for Agents to correctly run in environments with differently calibrated clocks - [#1402](https://github.com/PrefectHQ/prefect/issues/1402)
- Refactor `RemoteEnvironment` to utilize the `get_flow` storage interface - [#1476](https://github.com/PrefectHQ/prefect/issues/1476)
- Ensure Task logger is available in context throughout every pipeline step of the run - [#1509](https://github.com/PrefectHQ/prefect/issues/1509)
- Skip Docker registry pushing and pulling on empty `registry_url` attribute - [#1525](https://github.com/PrefectHQ/prefect/pull/1525)
- Agents now log platform errors to flow runs which cannot deploy - [#1528](https://github.com/PrefectHQ/prefect/pull/1528)
- Updating `ShellTask` to work more like Airflow Bash Operator for streaming logs and returning values - [#1451](https://github.com/PrefectHQ/prefect/pull/1451)
- Agents now have a verbose/debug logging option for granular output - [#1532](https://github.com/PrefectHQ/prefect/pull/1532)
- `DaskKubernetesEnvironment` now allows for custom scheduler and worker specs - [#1543](https://github.com/PrefectHQ/prefect/pull/1534), [#1537](https://github.com/PrefectHQ/prefect/pull/1537)

### Task Library

- None

### Fixes

- Fix map error by removing `imagePullSecrets` from Kubernetes Agent install if not provided - [#1524](https://github.com/PrefectHQ/prefect/pull/1524)
- Fix issue with two INFO logs not being associated with the Task Run in Cloud - [#1526](https://github.com/PrefectHQ/prefect/pull/1526)
- `execute` CLI command can now load custom environments off of the flow object - [#1534](https://github.com/PrefectHQ/prefect/pull/1534)

### Deprecations

- None

### Breaking Changes

- Update `ShellTask` to return only the last line of stdout, as a string - [#1451](https://github.com/PrefectHQ/prefect/pull/1451)

### Contributors

- [Braun Reyes](https://github.com/braunreyes)

## 0.6.4 I installed Docker on a Windows machine and all I got was this release <Badge text="beta" type="success"/>

Released September 10, 2019

### Features

- Improve Windows compatibility for local development and deploying to Prefect Cloud - [#1441](https://github.com/PrefectHQ/prefect/pull/1441), [#1456](https://github.com/PrefectHQ/prefect/pull/1456), [#1465](https://github.com/PrefectHQ/prefect/pull/1465), [#1466](https://github.com/PrefectHQ/prefect/pull/1466)

### Enhancements

- Add OS platform check to Local Agent for running on Windows machines - [#1441](https://github.com/PrefectHQ/prefect/pull/1441)
- Add `--base-url` argument for Docker daemons to `agent start` CLI command - [#1441](https://github.com/PrefectHQ/prefect/pull/1441)
- Add environment labels for organizing / tagging different Flow execution environments - [#1438](https://github.com/PrefectHQ/prefect/issues/1438)
- Use `-U` option when installing `prefect` in Docker containers to override base image version - [#1461](https://github.com/PrefectHQ/prefect/pull/1461)
- Remove restriction that prevented `DotDict` classes from having keys that shadowed dict methods - [#1462](https://github.com/PrefectHQ/prefect/pull/1462)
- Added livenessProbe to Kubernetes Agent - [#1474](https://github.com/PrefectHQ/prefect/pull/1474)
- Ensure external Dask Clusters do not require Prefect Cloud environment variables to run Cloud flows - [#1481](https://github.com/PrefectHQ/prefect/pull/1481)

### Task Library

- None

### Fixes

- Fix incorrect import in `DaskKubernetesEnvironment` job template - [#1458](https://github.com/PrefectHQ/prefect/pull/1458)
- Raise error on Agents started without an appropriate API token - [#1459](https://github.com/PrefectHQ/prefect/pull/1459)
- Fix bug when calling `as_nested_dict` on `DotDicts` with an `items` key - [#1462](https://github.com/PrefectHQ/prefect/pull/1462)
- Fix `--resource-manager` flag on agent install invalidating `imagePullSecrets` - [#1469](https://github.com/PrefectHQ/prefect/pull/1469)
- Fix issue with user-written result handlers in Prefect Cloud preventing some states from being set - [#1480](https://github.com/PrefectHQ/prefect/pull/1480)

### Deprecations

- None

### Breaking Changes

- None

### Contributors

- [Joe Schmid](https://github.com/joeschmid)
- [Brett Naul](https://github.com/bnaul)

## 0.6.3 Retry Release <Badge text="beta" type="success"/>

Released August 30, 2019

Maintenance release.

### Fixes

- Fix issue with reduced mapped tasks not respecting retries - [#1436](https://github.com/PrefectHQ/prefect/issues/1436)

## 0.6.2 Onboards and Upwards <Badge text="beta" type="success"/>

Released August 30, 2019

### Features

- Added Local, Kubernetes, and Nomad agents - [#1341](https://github.com/PrefectHQ/prefect/pull/1341)
- Add the ability for Tasks to sequentially loop - [#1356](https://github.com/PrefectHQ/prefect/pull/1356)

### Enhancements

- Adds a copy to clipboard button for codeblocks - [#213](https://github.com/prefecthq/prefect/issues/213)
- Updates Vuepress to v1.0.3 - [#770](https://github.com/prefecthq/prefect/issues/770)
- Introduce configurable default for storage class on Flows - [#1044](https://github.com/PrefectHQ/prefect/issues/1044)
- Allow for min and max workers to be specified in `DaskKubernetesEnvironment` - [#1338](https://github.com/PrefectHQ/prefect/pulls/1338)
- Use task and flow names for corresponding logger names for better organization - [#1355](https://github.com/PrefectHQ/prefect/pull/1355)
- `Paused` states subclass `Scheduled` and can have predefined expirations - [#1375](https://github.com/PrefectHQ/prefect/pull/1375)
- Introduce new Flow health checks prior to Cloud deployment - [#1372](https://github.com/PrefectHQ/prefect/issues/1372)
- Improve logging functionality to include tracebacks - [#1374](https://github.com/PrefectHQ/prefect/issues/1374)
- Improve CLI user experience while working with Cloud - [#1384](https://github.com/PrefectHQ/prefect/pull/1384/)
- Users can now create projects from the CLI - [#1388](https://github.com/PrefectHQ/prefect/pull/1388)
- Add a health check to confirm that serialized flows are valid prior to Cloud deploy - [#1397](https://github.com/PrefectHQ/prefect/pull/1397)
- Add `task_slug`, `flow_id`, and `flow_run_id` to context - [#1405](https://github.com/PrefectHQ/prefect/pull/1405)
- Support persistent `scheduled_start_time` for scheduled flow runs when run locally with `flow.run()` - [#1418](https://github.com/PrefectHQ/prefect/pull/1418), [#1429](https://github.com/PrefectHQ/prefect/pull/1429)
- Add `task_args` to `Task.map` - [#1390](https://github.com/PrefectHQ/prefect/issues/1390)
- Add auth flows for `USER`-scoped Cloud API tokens - [#1423](https://github.com/PrefectHQ/prefect/pull/1423)
- Add `AzureResultHandler` for handling results to / from Azure Blob storage containers - [#1421](https://github.com/PrefectHQ/prefect/pull/1421)
- Add new configurable `LocalDaskExecutor` - [#1336](https://github.com/PrefectHQ/prefect/issues/1336)
- Add CLI commands for working with Prefect Cloud auth - [#1431](https://github.com/PrefectHQ/prefect/pull/1431)

### Task Library

- Add new `SnowflakeQuery` task for using snowflake data warehouse - [#1113](https://github.com/PrefectHQ/prefect/issues/1113)

### Fixes

- Fix issue with Docker storage not respecting user-provided image names - [#1335](https://github.com/PrefectHQ/prefect/pull/1335)
- Fix issue with local retries in Cloud not always running in-process - [#1348](https://github.com/PrefectHQ/prefect/pull/1348)

### Deprecations

- Rename `SynchronousExecutor` as `LocalDaskExecutor` - [#1434](https://github.com/PrefectHQ/prefect/pull/1434)

### Breaking Changes

- Rename `CloudEnvironment` to `DaskKubernetesEnvironment` - [#1250](https://github.com/PrefectHQ/prefect/issues/1250)
- Remove unused `queue` method from all executors - [#1434](https://github.com/PrefectHQ/prefect/pull/1434)

### Contributors

- [Alex Kravetz](http://github.com/akravetz)

## 0.6.1 Prefect Timing <Badge text="beta" type="success"/>

Released August 8, 2019

### Features

- Introduce new `flows.checkpointing` configuration setting for checkpointing Tasks in local execution - [#1283](https://github.com/PrefectHQ/prefect/pull/1283)
- Introduce new, flexible `Schedule` objects - [#1320](https://github.com/PrefectHQ/prefect/pull/1320)

### Enhancements

- Allow passing of custom headers in `Client` calls - [#1255](https://github.com/PrefectHQ/prefect/pull/1255)
- Autogenerate informative names and tags for Docker images built for Flow storage - [#1237](https://github.com/PrefectHQ/prefect/issues/1237)
- Allow mixed-case configuration keys (environment variables are interpolated as lowercase) - [#1288](https://github.com/PrefectHQ/prefect/issues/1288)
- Ensure state handler errors are logged informatively - [#1326](https://github.com/PrefectHQ/prefect/issues/1326)

### Task Library

- Add `BigQueryLoadGoogleCloudStorage` task for loading data into BigQuery from Google Cloud Storage [#1317](https://github.com/PrefectHQ/prefect/pull/1317)

### Fixes

- Fix issue with logs not always arriving in long-standing Dask clusters - [#1244](https://github.com/PrefectHQ/prefect/pull/1244)
- Fix issue with `BuildImage` docker task not actually running to completion - [#1243](https://github.com/PrefectHQ/prefect/issues/1243)
- Fix `run --logs` CLI command not exiting on flow run finished state - [#1319](https://github.com/PrefectHQ/prefect/pull/1319)

### Deprecations

- `OneTimeSchedule` and `UnionSchedule` are deprecated, but remain callable as convenience functions - [#1320](https://github.com/PrefectHQ/prefect/pull/1320)
- Old-style schedules can be deserialized as new-style schedules, but support will eventually be dropped - [#1320](https://github.com/PrefectHQ/prefect/pull/1320)

### Breaking Changes

- `prefect.Client.graphql()` and `prefect.Client.post()` now use an explicit keyword, not `**kwargs`, for variables or parameters - [#1259](https://github.com/PrefectHQ/prefect/pull/1259)
- `auth add` CLI command replaced with `auth login` - [#1319](https://github.com/PrefectHQ/prefect/pull/1319)

### Contributors

- None

## 0.6.0 Cloud Ready <Badge text="beta" type="success"/>

Released July 16, 2019

### Features

- Add the Prefect CLI for working with core objects both locally and in cloud - [#1059](https://github.com/PrefectHQ/prefect/pull/1059)
- Add RemoteEnvironment for simple executor based executions - [#1215](https://github.com/PrefectHQ/prefect/pull/1215)
- Add the ability to share caches across Tasks and Flows - [#1222](https://github.com/PrefectHQ/prefect/pull/1222)
- Add the ability to submit tasks to specific dask workers for task / worker affinity - [#1229](https://github.com/PrefectHQ/prefect/pull/1229)

### Enhancements

- Refactor mapped caching to be independent of order - [#1082](https://github.com/PrefectHQ/prefect/issues/1082)
- Refactor caching to allow for caching across multiple runs - [#1082](https://github.com/PrefectHQ/prefect/issues/1082)
- Allow for custom secret names in Result Handlers - [#1098](https://github.com/PrefectHQ/prefect/issues/1098)
- Have `execute cloud-flow` CLI immediately set the flow run state to `Failed` if environment fails - [#1122](https://github.com/PrefectHQ/prefect/pull/1122)
- Validate configuration objects on initial load - [#1136](https://github.com/PrefectHQ/prefect/pull/1136)
- Add `auto_generated` property to Tasks for convenient filtering - [#1135](https://github.com/PrefectHQ/prefect/pull/1135)
- Disable dask work-stealing in Kubernetes via scheduler config - [#1166](https://github.com/PrefectHQ/prefect/pull/1166)
- Implement backoff retry settings on Client calls - [#1187](https://github.com/PrefectHQ/prefect/pull/1187)
- Explicitly set Dask keys for a better Dask visualization experience - [#1218](https://github.com/PrefectHQ/prefect/issues/1218)
- Implement a local cache which persists for the duration of a Python session - [#1221](https://github.com/PrefectHQ/prefect/issues/1221)
- Implement in-process retries for Cloud Tasks which request retry in less than one minute - [#1228](https://github.com/PrefectHQ/prefect/pull/1228)
- Support `Client.login()` with API tokens - [#1240](https://github.com/PrefectHQ/prefect/pull/1240)
- Add live log streaming for `prefect run cloud` command - [#1241](https://github.com/PrefectHQ/prefect/pull/1241)

### Task Library

- Add task to trigger AWS Step function workflow [#1012](https://github.com/PrefectHQ/prefect/issues/1012)
- Add task to copy files within Google Cloud Storage - [#1206](https://github.com/PrefectHQ/prefect/pull/1206)
- Add task for downloading files from Dropbox - [#1205](https://github.com/PrefectHQ/prefect/pull/1205)

### Fixes

- Fix issue with mapped caching in Prefect Cloud - [#1096](https://github.com/PrefectHQ/prefect/pull/1096)
- Fix issue with Result Handlers deserializing incorrectly in Cloud - [#1112](https://github.com/PrefectHQ/prefect/issues/1112)
- Fix issue caused by breaking change in `marshmallow==3.0.0rc7` - [#1151](https://github.com/PrefectHQ/prefect/pull/1151)
- Fix issue with passing results to Prefect signals - [#1163](https://github.com/PrefectHQ/prefect/issues/1163)
- Fix issue with `flow.update` not preserving mapped edges - [#1164](https://github.com/PrefectHQ/prefect/issues/1164)
- Fix issue with Parameters and Context not being raw dictionaries - [#1186](https://github.com/PrefectHQ/prefect/issues/1186)
- Fix issue with asynchronous, long-running mapped retries in Prefect Cloud - [#1208](https://github.com/PrefectHQ/prefect/pull/1208)
- Fix issue with automatically applied collections to task call arguments when using the imperative API - [#1211](https://github.com/PrefectHQ/prefect/issues/1211)

### Breaking Changes

- The CLI command `prefect execute-flow` and `prefect execute-cloud-flow` no longer exist - [#1059](https://github.com/PrefectHQ/prefect/pull/1059)
- The `slack_notifier` state handler now uses a `webhook_secret` kwarg to pull the URL from a Secret - [#1075](https://github.com/PrefectHQ/prefect/issues/1075)
- Use GraphQL for Cloud logging - [#1193](https://github.com/PrefectHQ/prefect/pull/1193)
- Remove the `CloudResultHandler` default result handler - [#1198](https://github.com/PrefectHQ/prefect/pull/1198)
- Rename `LocalStorage` to `Local` - [#1236](https://github.com/PrefectHQ/prefect/pull/1236)

### Contributors

- [Kwangyoun Jung](https://github.com/initialkommit)
- [Anes Benmerzoug](https://github.com/AnesBenmerzoug)

## 0.5.5 Season 8 <Badge text="beta" type="success"/>

Released May 31, 2019

Bugfix to address an unpinned dependency

## 0.5.4 A Release Has No Name <Badge text="beta" type="success"/>

Released May 28, 2019

### Features

- Add new `UnionSchedule` for combining multiple schedules, allowing for complex schedule specifications - [#428](https://github.com/PrefectHQ/prefect/issues/428)
- Allow for Cloud users to securely pull Docker images from private registries - [#1028](https://github.com/PrefectHQ/prefect/pull/1028)

### Enhancements

- Add `prefect_version` kwarg to `Docker` storage for controlling the version of prefect installed into your containers - [#1010](https://github.com/PrefectHQ/prefect/pull/1010), [#533](https://github.com/PrefectHQ/prefect/issues/533)
- Warn users if their Docker storage base image uses a different python version than their local machine - [#999](https://github.com/PrefectHQ/prefect/issues/999)
- Add flow run id to k8s labels on Cloud Environment jobs / pods for easier filtering in deployment - [#1016](https://github.com/PrefectHQ/prefect/pull/1016)
- Allow for `SlackTask` to pull the Slack webhook URL from a custom named Secret - [#1023](https://github.com/PrefectHQ/prefect/pull/1023)
- Raise informative errors when Docker storage push / pull fails - [#1029](https://github.com/PrefectHQ/prefect/issues/1029)
- Standardized `__repr__`s for various classes, to remove inconsistencies - [#617](https://github.com/PrefectHQ/prefect/issues/617)
- Allow for use of local images in Docker storage - [#1052](https://github.com/PrefectHQ/prefect/pull/1052)
- Allow for doc tests and doc generation to run without installing `all_extras` - [#1057](https://github.com/PrefectHQ/prefect/issues/1057)

### Task Library

- Add task for creating new branches in a GitHub repository - [#1011](https://github.com/PrefectHQ/prefect/pull/1011)
- Add tasks to create, delete, invoke, and list AWS Lambda functions [#1009](https://github.com/PrefectHQ/prefect/issues/1009)
- Add tasks for integration with spaCy pipelines [#1018](https://github.com/PrefectHQ/prefect/issues/1018)
- Add tasks for querying Postgres database [#1022](https://github.com/PrefectHQ/prefect/issues/1022)
- Add task for waiting on a Docker container to run and optionally raising for nonzero exit code - [#1061](https://github.com/PrefectHQ/prefect/pull/1061)
- Add tasks for communicating with Redis [#1021](https://github.com/PrefectHQ/prefect/issues/1021)

### Fixes

- Ensure that state change handlers are called even when unexpected initialization errors occur - [#1015](https://github.com/PrefectHQ/prefect/pull/1015)
- Fix an issue where a mypy assert relied on an unavailable import - [#1034](https://github.com/PrefectHQ/prefect/pull/1034)
- Fix an issue where user configurations were loaded after config interpolation had already taken place - [#1037](https://github.com/PrefectHQ/prefect/pull/1037)
- Fix an issue with saving a flow visualization to a file from a notebook - [#1056](https://github.com/PrefectHQ/prefect/pull/1056)
- Fix an issue in which mapped tasks incorrectly tried to run when their upstream was skipped - [#1068](https://github.com/PrefectHQ/prefect/issues/1068)
- Fix an issue in which mapped tasks were not using their caches locally - [#1067](https://github.com/PrefectHQ/prefect/issues/1067)

### Breaking Changes

- Changed the signature of `configuration.load_configuration()` - [#1037](https://github.com/PrefectHQ/prefect/pull/1037)
- Local Secrets now raise `ValueError`s when not found in context - [#1047](https://github.com/PrefectHQ/prefect/pull/1047)

### Contributors

- [Zach Angell](https://github.com/zangell44)
- [Nanda H Krishna](https://nandahkrishna.me)
- [Brett Naul](https://github.com/bnaul)
- [Jeremiah Lewis](https://github.com/jlewis91)
- [Dave Hirschfeld](https://github.com/dhirschfeld)

## 0.5.3 The Release is Bright and Full of Features <Badge text="beta" type="success"/>

Released May 7, 2019

### Features

- Add new `Storage` and `Environment` specifications - [#936](https://github.com/PrefectHQ/prefect/pull/936), [#956](https://github.com/PrefectHQ/prefect/pull/956)

### Enhancements

- Flow now has optional `storage` keyword - [#936](https://github.com/PrefectHQ/prefect/pull/936)
- Flow `environment` argument now defaults to a `CloudEnvironment` - [#936](https://github.com/PrefectHQ/prefect/pull/936)
- `Queued` states accept `start_time` arguments - [#955](https://github.com/PrefectHQ/prefect/pull/955)
- Add new `Bytes` and `Memory` storage classes for local testing - [#956](https://github.com/PrefectHQ/prefect/pull/956), [#961](https://github.com/PrefectHQ/prefect/pull/961)
- Add new `LocalEnvironment` execution environment for local testing - [#957](https://github.com/PrefectHQ/prefect/pull/957)
- Add new `Aborted` state for Flow runs which are cancelled by users - [#959](https://github.com/PrefectHQ/prefect/issues/959)
- Added an `execute-cloud-flow` CLI command for working with cloud deployed flows - [#971](https://github.com/PrefectHQ/prefect/pull/971)
- Add new `flows.run_on_schedule` configuration option for affecting the behavior of `flow.run` - [#972](https://github.com/PrefectHQ/prefect/issues/972)
- Allow for Tasks with `manual_only` triggers to be root tasks - [#667](https://github.com/PrefectHQ/prefect/issues/667)
- Allow compression of serialized flows [#993](https://github.com/PrefectHQ/prefect/pull/993)
- Allow for serialization of user written result handlers - [#623](https://github.com/PrefectHQ/prefect/issues/623)
- Allow for state to be serialized in certain triggers and cache validators - [#949](https://github.com/PrefectHQ/prefect/issues/949)
- Add new `filename` keyword to `flow.visualize` for automatically saving visualizations - [#1001](https://github.com/PrefectHQ/prefect/issues/1001)
- Add new `LocalStorage` option for storing Flows locally - [#1006](https://github.com/PrefectHQ/prefect/pull/1006)

### Task Library

- None

### Fixes

- Fix Docker storage not pulling correct flow path - [#968](https://github.com/PrefectHQ/prefect/pull/968)
- Fix `run_flow` loading to decode properly by use cloudpickle - [#978](https://github.com/PrefectHQ/prefect/pull/978)
- Fix Docker storage for handling flow names with spaces and weird characters - [#969](https://github.com/PrefectHQ/prefect/pull/969)
- Fix non-deterministic issue with mapping in the DaskExecutor - [#943](https://github.com/PrefectHQ/prefect/issues/943)

### Breaking Changes

- Remove `flow.id` and `task.id` attributes - [#940](https://github.com/PrefectHQ/prefect/pull/940)
- Removed old WIP environments - [#936](https://github.com/PrefectHQ/prefect/pull/936)
  (_Note_: Changes from [#936](https://github.com/PrefectHQ/prefect/pull/936) regarding environments don't break any Prefect code because environments weren't used yet outside of Cloud.)
- Update `flow.deploy` and `client.deploy` to use `set_schedule_active` kwarg to match Cloud - [#991](https://github.com/PrefectHQ/prefect/pull/991)
- Removed `Flow.generate_local_task_ids()` - [#992](#https://github.com/PrefectHQ/prefect/pull/992)

### Contributors

- None

## 0.5.2 Unredacted <Badge text="beta" type="success"/>

Released April 19, 2019

### Features

- Implement two new triggers that allow for specifying bounds on the number of failures or successes - [#933](https://github.com/PrefectHQ/prefect/issues/933)

### Enhancements

- `DaskExecutor(local_processes=True)` supports timeouts - [#886](https://github.com/PrefectHQ/prefect/issues/886)
- Calling `Secret.get()` from within a Flow context raises an informative error - [#927](https://github.com/PrefectHQ/prefect/issues/927)
- Add new keywords to `Task.set_upstream` and `Task.set_downstream` for handling keyed and mapped dependencies - [#823](https://github.com/PrefectHQ/prefect/issues/823)
- Downgrade default logging level to "INFO" from "DEBUG" - [#935](https://github.com/PrefectHQ/prefect/pull/935)
- Add start times to queued states - [#937](https://github.com/PrefectHQ/prefect/pull/937)
- Add `is_submitted` to states - [#944](https://github.com/PrefectHQ/prefect/pull/944)
- Introduce new `ClientFailed` state - [#938](https://github.com/PrefectHQ/prefect/issues/938)

### Task Library

- Add task for sending Slack notifications via Prefect Slack App - [#932](https://github.com/PrefectHQ/prefect/issues/932)

### Fixes

- Fix issue with timeouts behaving incorrectly with unpickleable objects - [#886](https://github.com/PrefectHQ/prefect/issues/886)
- Fix issue with Flow validation being performed even when eager validation was turned off - [#919](https://github.com/PrefectHQ/prefect/issues/919)
- Fix issue with downstream tasks with `all_failed` triggers running if an upstream Client call fails in Cloud - [#938](https://github.com/PrefectHQ/prefect/issues/938)

### Breaking Changes

- Remove `prefect make user config` from cli commands - [#904](https://github.com/PrefectHQ/prefect/issues/904)
- Change `set_schedule_active` keyword in Flow deployments to `set_schedule_inactive` to match Cloud - [#941](https://github.com/PrefectHQ/prefect/pull/941)

### Contributors

- None

## 0.5.1 It Takes a Village <Badge text="beta" type="success"/>

Released April 4, 2019

### Features

- API reference documentation is now versioned - [#270](https://github.com/PrefectHQ/prefect/issues/270)
- Add `S3ResultHandler` for handling results to / from S3 buckets - [#879](https://github.com/PrefectHQ/prefect/pull/879)
- Add ability to use `Cached` states across flow runs in Cloud - [#885](https://github.com/PrefectHQ/prefect/pull/885)

### Enhancements

- Bump to latest version of `pytest` (4.3) - [#814](https://github.com/PrefectHQ/prefect/issues/814)
- `Client.deploy` accepts optional `build` kwarg for avoiding building Flow environment - [#876](https://github.com/PrefectHQ/prefect/pull/876)
- Bump `distributed` to 1.26.1 for enhanced security features - [#878](https://github.com/PrefectHQ/prefect/pull/878)
- Local secrets automatically attempt to load secrets as JSON - [#883](https://github.com/PrefectHQ/prefect/pull/883)
- Add task logger to context for easily creating custom logs during task runs - [#884](https://github.com/PrefectHQ/prefect/issues/884)

### Task Library

- Add `ParseRSSFeed` for parsing a remote RSS feed - [#856](https://github.com/PrefectHQ/prefect/pull/856)
- Add tasks for working with Docker containers and imaged - [#864](https://github.com/PrefectHQ/prefect/pull/864)
- Add task for creating a BigQuery table - [#895](https://github.com/PrefectHQ/prefect/pull/895)

### Fixes

- Only checkpoint tasks if running in cloud - [#839](https://github.com/PrefectHQ/prefect/pull/839), [#854](https://github.com/PrefectHQ/prefect/pull/854)
- Adjusted small flake8 issues for names, imports, and comparisons - [#849](https://github.com/PrefectHQ/prefect/pull/849)
- Fix bug preventing `flow.run` from properly using cached tasks - [#861](https://github.com/PrefectHQ/prefect/pull/861)
- Fix tempfile usage in `flow.visualize` so that it runs on Windows machines - [#858](https://github.com/PrefectHQ/prefect/issues/858)
- Fix issue caused by Python 3.5.2 bug for Python 3.5.2 compatibility - [#857](https://github.com/PrefectHQ/prefect/issues/857)
- Fix issue in which `GCSResultHandler` was not pickleable - [#879](https://github.com/PrefectHQ/prefect/pull/879)
- Fix issue with automatically converting callables and dicts to tasks - [#894](https://github.com/PrefectHQ/prefect/issues/894)

### Breaking Changes

- Change the call signature of `Dict` task from `run(**task_results)` to `run(keys, values)` - [#894](https://github.com/PrefectHQ/prefect/issues/894)

### Contributors

- [ColCarroll](https://github.com/ColCarroll)
- [dhirschfeld](https://github.com/dhirschfeld)
- [BasPH](https://github.com/BasPH)
- [Miloš Garunović](https://github.com/milosgarunovic)
- [Nash Taylor](https://github.com/ntaylorwss)

## 0.5.0 Open Source Launch! <Badge text="beta" type="success"/>

Released March 24, 2019

### Features

- Add `checkpoint` option for individual `Task`s, as well as a global `checkpoint` config setting for storing the results of Tasks using their result handlers - [#649](https://github.com/PrefectHQ/prefect/pull/649)
- Add `defaults_from_attrs` decorator to easily construct `Task`s whose attributes serve as defaults for `Task.run` - [#293](https://github.com/PrefectHQ/prefect/issues/293)
- Environments follow new hierarchy (PIN-3) - [#670](https://github.com/PrefectHQ/prefect/pull/670)
- Add `OneTimeSchedule` for one-time execution at a specified time - [#680](https://github.com/PrefectHQ/prefect/pull/680)
- `flow.run` is now a blocking call which will run the Flow, on its schedule, and execute full state-based execution (including retries) - [#690](https://github.com/PrefectHQ/prefect/issues/690)
- Pre-populate `prefect.context` with various formatted date strings during execution - [#704](https://github.com/PrefectHQ/prefect/pull/704)
- Add ability to overwrite task attributes such as "name" when calling tasks in the functional API - [#717](https://github.com/PrefectHQ/prefect/issues/717)
- Release Prefect Core under the Apache 2.0 license - [#762](https://github.com/PrefectHQ/prefect/pull/762)

### Enhancements

- Refactor all `State` objects to store fully hydrated `Result` objects which track information about how results should be handled - [#612](https://github.com/PrefectHQ/prefect/pull/612), [#616](https://github.com/PrefectHQ/prefect/pull/616)
- Add `google.cloud.storage` as an optional extra requirement so that the `GCSResultHandler` can be exposed better - [#626](https://github.com/PrefectHQ/prefect/pull/626)
- Add a `start_time` check for Scheduled flow runs, similar to the one for Task runs - [#605](https://github.com/PrefectHQ/prefect/issues/605)
- Project names can now be specified for deployments instead of IDs - [#633](https://github.com/PrefectHQ/prefect/pull/633)
- Add a `createProject` mutation function to the client - [#633](https://github.com/PrefectHQ/prefect/pull/633)
- Add timestamp to auto-generated API docs footer - [#639](https://github.com/PrefectHQ/prefect/pull/639)
- Refactor `Result` interface into `Result` and `SafeResult` - [#649](https://github.com/PrefectHQ/prefect/pull/649)
- The `manual_only` trigger will pass if `resume=True` is found in context, which indicates that a `Resume` state was passed - [#664](https://github.com/PrefectHQ/prefect/issues/664)
- Added DockerOnKubernetes environment (PIN-3) - [#670](https://github.com/PrefectHQ/prefect/pull/670)
- Added Prefect docker image (PIN-3) - [#670](https://github.com/PrefectHQ/prefect/pull/670)
- `defaults_from_attrs` now accepts a splatted list of arguments - [#676](https://github.com/PrefectHQ/prefect/issues/676)
- Add retry functionality to `flow.run(on_schedule=True)` for local execution - [#680](https://github.com/PrefectHQ/prefect/pull/680)
- Add `helper_fns` keyword to `ShellTask` for pre-populating helper functions to commands - [#681](https://github.com/PrefectHQ/prefect/pull/681)
- Convert a few DEBUG level logs to INFO level logs - [#682](https://github.com/PrefectHQ/prefect/issues/682)
- Added DaskOnKubernetes environment (PIN-3) - [#695](https://github.com/PrefectHQ/prefect/pull/695)
- Load `context` from Cloud when running flows - [#699](https://github.com/PrefectHQ/prefect/pull/699)
- Add `Queued` state - [#705](https://github.com/PrefectHQ/prefect/issues/705)
- `flow.serialize()` will always serialize its environment, regardless of `build` - [#696](https://github.com/PrefectHQ/prefect/issues/696)
- `flow.deploy()` now raises an informative error if your container cannot deserialize the Flow - [#711](https://github.com/PrefectHQ/prefect/issues/711)
- Add `_MetaState` as a parent class for states that modify other states - [#726](https://github.com/PrefectHQ/prefect/pull/726)
- Add `flow` keyword argument to `Task.set_upstream()` and `Task.set_downstream()` - [#749](https://github.com/PrefectHQ/prefect/pull/749)
- Add `is_retrying()` helper method to all `State` objects - [#753](https://github.com/PrefectHQ/prefect/pull/753)
- Allow for state handlers which return `None` - [#753](https://github.com/PrefectHQ/prefect/pull/753)
- Add daylight saving time support for `CronSchedule` - [#729](https://github.com/PrefectHQ/prefect/pull/729)
- Add `idempotency_key` and `context` arguments to `Client.create_flow_run` - [#757](https://github.com/PrefectHQ/prefect/issues/757)
- Make `EmailTask` more secure by pulling credentials from secrets - [#706](https://github.com/PrefectHQ/prefect/issues/706)

### Task Library

- Add `GCSUpload` and `GCSDownload` for uploading / retrieving string data to / from Google Cloud Storage - [#673](https://github.com/PrefectHQ/prefect/pull/673)
- Add `BigQueryTask` and `BigQueryInsertTask` for executing queries against BigQuery tables and inserting data - [#678](https://github.com/PrefectHQ/prefect/pull/678), [#685](https://github.com/PrefectHQ/prefect/pull/685)
- Add `FilterTask` for filtering out lists of results - [#637](https://github.com/PrefectHQ/prefect/issues/637)
- Add `S3Download` and `S3Upload` for interacting with data stored on AWS S3 - [#692](https://github.com/PrefectHQ/prefect/issues/692)
- Add `AirflowTask` and `AirflowTriggerDAG` tasks to the task library for running individual Airflow tasks / DAGs - [#735](https://github.com/PrefectHQ/prefect/issues/735)
- Add `OpenGitHubIssue` and `CreateGitHubPR` tasks for interacting with GitHub repositories - [#771](https://github.com/PrefectHQ/prefect/pull/771)
- Add Kubernetes tasks for deployments, jobs, pods, and services - [#779](https://github.com/PrefectHQ/prefect/pull/779)
- Add Airtable tasks - [#803](https://github.com/PrefectHQ/prefect/pull/803)
- Add Twitter tasks - [#803](https://github.com/PrefectHQ/prefect/pull/803)
- Add `GetRepoInfo` for pulling GitHub repository information - [#816](https://github.com/PrefectHQ/prefect/pull/816)

### Fixes

- Fix edge case in doc generation in which some `Exception`s' call signature could not be inspected - [#513](https://github.com/PrefectHQ/prefect/issues/513)
- Fix bug in which exceptions raised within flow runner state handlers could not be sent to Cloud - [#628](https://github.com/PrefectHQ/prefect/pull/628)
- Fix issue wherein heartbeats were not being called on a fixed interval - [#669](https://github.com/PrefectHQ/prefect/pull/669)
- Fix issue wherein code blocks inside of method docs couldn't use `**kwargs` - [#658](https://github.com/PrefectHQ/prefect/issues/658)
- Fix bug in which Prefect-generated Keys for S3 buckets were not properly converted to strings - [#698](https://github.com/PrefectHQ/prefect/pull/698)
- Fix next line after Docker Environment push/pull from overwriting progress bar - [#702](https://github.com/PrefectHQ/prefect/pull/702)
- Fix issue with `JinjaTemplate` not being pickleable - [#710](https://github.com/PrefectHQ/prefect/pull/710)
- Fix issue with creating secrets from JSON documents using the Core Client - [#715](https://github.com/PrefectHQ/prefect/pull/715)
- Fix issue with deserialization of JSON secrets unnecessarily calling `json.loads` - [#716](https://github.com/PrefectHQ/prefect/pull/716)
- Fix issue where `IntervalSchedules` didn't respect daylight saving time after serialization - [#729](https://github.com/PrefectHQ/prefect/pull/729)

### Breaking Changes

- Remove the `BokehRunner` and associated webapp - [#609](https://github.com/PrefectHQ/prefect/issues/609)
- Rename `ResultHandler` methods from `serialize` / `deserialize` to `write` / `read` - [#612](https://github.com/PrefectHQ/prefect/pull/612)
- Refactor all `State` objects to store fully hydrated `Result` objects which track information about how results should be handled - [#612](https://github.com/PrefectHQ/prefect/pull/612), [#616](https://github.com/PrefectHQ/prefect/pull/616)
- `Client.create_flow_run` now returns a string instead of a `GraphQLResult` object to match the API of `deploy` - [#630](https://github.com/PrefectHQ/prefect/pull/630)
- `flow.deploy` and `client.deploy` require a `project_name` instead of an ID - [#633](https://github.com/PrefectHQ/prefect/pull/633)
- Upstream state results now take precedence for task inputs over `cached_inputs` - [#591](https://github.com/PrefectHQ/prefect/issues/591)
- Rename `Match` task (used inside control flow) to `CompareValue` - [#638](https://github.com/PrefectHQ/prefect/pull/638)
- `Client.graphql()` now returns a response with up to two keys (`data` and `errors`). Previously the `data` key was automatically selected - [#642](https://github.com/PrefectHQ/prefect/pull/642)
- `ContainerEnvironment` was changed to `DockerEnvironment` - [#670](https://github.com/PrefectHQ/prefect/pull/670)
- The environment `from_file` was moved to `utilities.environments` - [#670](https://github.com/PrefectHQ/prefect/pull/670)
- Removed `start_tasks` argument from `FlowRunner.run()` and `check_upstream` argument from `TaskRunner.run()` - [#672](https://github.com/PrefectHQ/prefect/pull/672)
- Remove support for Python 3.4 - [#671](https://github.com/PrefectHQ/prefect/issues/671)
- `flow.run` is now a blocking call which will run the Flow, on its schedule, and execute full state-based execution (including retries) - [#690](https://github.com/PrefectHQ/prefect/issues/690)
- Remove `make_return_failed_handler` as `flow.run` now returns all task states - [#693](https://github.com/PrefectHQ/prefect/pull/693)
- Refactor Airflow migration tools into a single `AirflowTask` in the task library for running individual Airflow tasks - [#735](https://github.com/PrefectHQ/prefect/issues/735)
- `name` is now required on all Flow objects - [#732](https://github.com/PrefectHQ/prefect/pull/732)
- Separate installation "extras" packages into multiple, smaller extras - [#739](https://github.com/PrefectHQ/prefect/issues/739)
- `Flow.parameters()` always returns a set of parameters - [#756](https://github.com/PrefectHQ/prefect/pull/756)

## 0.4.1 <Badge text="beta" type="success"/>

Released January 31, 2019

### Features

- Add ability to run scheduled flows locally via `on_schedule` kwarg in `flow.run()` - [#519](https://github.com/PrefectHQ/prefect/issues/519)
- Allow tasks to specify their own result handlers, ensure inputs and outputs are stored only when necessary, and ensure no raw data is sent to the database - [#587](https://github.com/PrefectHQ/prefect/pull/587)

### Enhancements

- Allow for building `ContainerEnvironment`s locally without pushing to registry - [#514](https://github.com/PrefectHQ/prefect/issues/514)
- Make mapping more robust when running children tasks multiple times - [#541](https://github.com/PrefectHQ/prefect/pull/541)
- Always prefer `cached_inputs` over upstream states, if available - [#546](https://github.com/PrefectHQ/prefect/pull/546)
- Add hooks to `FlowRunner.initialize_run()` for manipulating task states and contexts - [#548](https://github.com/PrefectHQ/prefect/pull/548)
- Improve state-loading strategy for Prefect Cloud - [#555](https://github.com/PrefectHQ/prefect/issues/555)
- Introduce `on_failure` kwarg to Tasks and Flows for user-friendly failure callbacks - [#551](https://github.com/PrefectHQ/prefect/issues/551)
- Include `scheduled_start_time` in context for Flow runs - [#524](https://github.com/PrefectHQ/prefect/issues/524)
- Add GitHub PR template - [#542](https://github.com/PrefectHQ/prefect/pull/542)
- Allow flows to be deployed to Prefect Cloud without a project id - [#571](https://github.com/PrefectHQ/prefect/pull/571)
- Introduce serialization schemas for ResultHandlers - [#572](https://github.com/PrefectHQ/prefect/issues/572)
- Add new `metadata` attribute to States for managing user-generated results - [#573](https://github.com/PrefectHQ/prefect/issues/573)
- Add new 'JSONResultHandler' for serializing small bits of data without external storage - [#576](https://github.com/PrefectHQ/prefect/issues/576)
- Use `JSONResultHandler` for all Parameter caching - [#590](https://github.com/PrefectHQ/prefect/pull/590)

### Fixes

- Fixed `flow.deploy()` attempting to access a nonexistent string attribute - [#503](https://github.com/PrefectHQ/prefect/pull/503)
- Ensure all logs make it to the logger service in deployment - [#508](https://github.com/PrefectHQ/prefect/issues/508), [#552](https://github.com/PrefectHQ/prefect/issues/552)
- Fix a situation where `Paused` tasks would be treated as `Pending` and run - [#535](https://github.com/PrefectHQ/prefect/pull/535)
- Ensure errors raised in state handlers are trapped appropriately in Cloud Runners - [#554](https://github.com/PrefectHQ/prefect/pull/554)
- Ensure unexpected errors raised in FlowRunners are robustly handled - [#568](https://github.com/PrefectHQ/prefect/pull/568)
- Fixed non-deterministic errors in mapping caused by clients resolving futures of other clients - [#569](https://github.com/PrefectHQ/prefect/pull/569)
- Older versions of Prefect will now ignore fields added by newer versions when deserializing objects - [#583](https://github.com/PrefectHQ/prefect/pull/583)
- Result handler failures now result in clear task run failures - [#575](https://github.com/PrefectHQ/prefect/issues/575)
- Fix issue deserializing old states with empty metadata - [#590](https://github.com/PrefectHQ/prefect/pull/590)
- Fix issue serializing `cached_inputs` - [#594](https://github.com/PrefectHQ/prefect/pull/594)

### Breaking Changes

- Move `prefect.client.result_handlers` to `prefect.engine.result_handlers` - [#512](https://github.com/PrefectHQ/prefect/pull/512)
- Removed `inputs` kwarg from `TaskRunner.run()` - [#546](https://github.com/PrefectHQ/prefect/pull/546)
- Moves the `start_task_ids` argument from `FlowRunner.run()` to `Environment.run()` - [#544](https://github.com/PrefectHQ/prefect/issues/544), [#545](https://github.com/PrefectHQ/prefect/pull/545)
- Convert `timeout` kwarg from `timedelta` to `integer` - [#540](https://github.com/PrefectHQ/prefect/issues/540)
- Remove `timeout` kwarg from `executor.wait` - [#569](https://github.com/PrefectHQ/prefect/pull/569)
- Serialization of States will _ignore_ any result data that hasn't been processed - [#581](https://github.com/PrefectHQ/prefect/pull/581)
- Removes `VersionedSchema` in favor of implicit versioning: serializers will ignore unknown fields and the `create_object` method is responsible for recreating missing ones - [#583](https://github.com/PrefectHQ/prefect/pull/583)
- Convert and rename `CachedState` to a successful state named `Cached`, and also remove the superfluous `cached_result` attribute - [#586](https://github.com/PrefectHQ/prefect/issues/586)

## 0.4.0 <Badge text="beta" type="success"/>

Released January 8, 2019

### Features

- Add support for Prefect Cloud - [#374](https://github.com/PrefectHQ/prefect/pull/374), [#406](https://github.com/PrefectHQ/prefect/pull/406), [#473](https://github.com/PrefectHQ/prefect/pull/473), [#491](https://github.com/PrefectHQ/prefect/pull/491)
- Add versioned serialization schemas for `Flow`, `Task`, `Parameter`, `Edge`, `State`, `Schedule`, and `Environment` objects - [#310](https://github.com/PrefectHQ/prefect/pull/310), [#318](https://github.com/PrefectHQ/prefect/pull/318), [#319](https://github.com/PrefectHQ/prefect/pull/319), [#340](https://github.com/PrefectHQ/prefect/pull/340)
- Add ability to provide `ResultHandler`s for storing private result data - [#391](https://github.com/PrefectHQ/prefect/pull/391), [#394](https://github.com/PrefectHQ/prefect/pull/394), [#430](https://github.com/PrefectHQ/prefect/pull/430/)
- Support depth-first execution of mapped tasks and tracking of both the static "parent" and dynamic "children" via `Mapped` states - [#485](https://github.com/PrefectHQ/prefect/pull/485)

### Enhancements

- Add new `TimedOut` state for task execution timeouts - [#255](https://github.com/PrefectHQ/prefect/issues/255)
- Use timezone-aware dates throughout Prefect - [#325](https://github.com/PrefectHQ/prefect/pull/325)
- Add `description` and `tags` arguments to `Parameters` - [#318](https://github.com/PrefectHQ/prefect/pull/318)
- Allow edge `key` checks to be skipped in order to create "dummy" flows from metadata - [#319](https://github.com/PrefectHQ/prefect/pull/319)
- Add new `names_only` keyword to `flow.parameters` - [#337](https://github.com/PrefectHQ/prefect/pull/337)
- Add utility for building GraphQL queries and simple schemas from Python objects - [#342](https://github.com/PrefectHQ/prefect/pull/342)
- Add links to downloadable Jupyter notebooks for all tutorials - [#212](https://github.com/PrefectHQ/prefect/issues/212)
- Add `to_dict` convenience method for `DotDict` class - [#341](https://github.com/PrefectHQ/prefect/issues/341)
- Refactor requirements to a custom `ini` file specification - [#347](https://github.com/PrefectHQ/prefect/pull/347)
- Refactor API documentation specification to `toml` file - [#361](https://github.com/PrefectHQ/prefect/pull/361)
- Add new SQLite tasks for basic SQL scripting and querying - [#291](https://github.com/PrefectHQ/prefect/issues/291)
- Executors now pass `map_index` into the `TaskRunner`s - [#373](https://github.com/PrefectHQ/prefect/pull/373)
- All schedules support `start_date` and `end_date` parameters - [#375](https://github.com/PrefectHQ/prefect/pull/375)
- Add `DateTime` marshmallow field for timezone-aware serialization - [#378](https://github.com/PrefectHQ/prefect/pull/378)
- Adds ability to put variables into context via the config - [#381](https://github.com/PrefectHQ/prefect/issues/381)
- Adds new `client.deploy` method for adding new flows to the Prefect Cloud - [#388](https://github.com/PrefectHQ/prefect/issues/388)
- Add `id` attribute to `Task` class - [#416](https://github.com/PrefectHQ/prefect/issues/416)
- Add new `Resume` state for resuming from `Paused` tasks - [#435](https://github.com/PrefectHQ/prefect/issues/435)
- Add support for heartbeats - [#436](https://github.com/PrefectHQ/prefect/issues/436)
- Add new `Submitted` state for signaling that `Scheduled` tasks have been handled - [#445](https://github.com/PrefectHQ/prefect/issues/445)
- Add ability to add custom environment variables and copy local files into `ContainerEnvironment`s - [#453](https://github.com/PrefectHQ/prefect/issues/453)
- Add `set_secret` method to Client for creating and setting the values of user secrets - [#452](https://github.com/PrefectHQ/prefect/issues/452)
- Refactor runners into `CloudTaskRunner` and `CloudFlowRunner` classes - [#431](https://github.com/PrefectHQ/prefect/issues/431)
- Added functions for loading default `engine` classes from config - [#477](https://github.com/PrefectHQ/prefect/pull/477)

### Fixes

- Fixed issue with `GraphQLResult` reprs - [#374](https://github.com/PrefectHQ/prefect/pull/374)
- `CronSchedule` produces expected results across daylight savings time transitions - [#375](https://github.com/PrefectHQ/prefect/pull/375)
- `utilities.serialization.Nested` properly respects `marshmallow.missing` values - [#398](https://github.com/PrefectHQ/prefect/pull/398)
- Fixed issue in capturing unexpected mapping errors during task runs - [#409](https://github.com/PrefectHQ/prefect/pull/409)
- Fixed issue in `flow.visualize()` so that mapped flow states can be passed and colored - [#387](https://github.com/PrefectHQ/prefect/issues/387)
- Fixed issue where `IntervalSchedule` was serialized at "second" resolution, not lower - [#427](https://github.com/PrefectHQ/prefect/pull/427)
- Fixed issue where `SKIP` signals were preventing multiple layers of mapping - [#455](https://github.com/PrefectHQ/prefect/issues/455)
- Fixed issue with multi-layer mapping in `flow.visualize()` - [#454](https://github.com/PrefectHQ/prefect/issues/454)
- Fixed issue where Prefect Cloud `cached_inputs` weren't being used locally - [#434](https://github.com/PrefectHQ/prefect/issues/434)
- Fixed issue where `Config.set_nested` would have an error if the provided key was nested deeper than an existing terminal key - [#479](https://github.com/PrefectHQ/prefect/pull/479)
- Fixed issue where `state_handlers` were not called for certain signals - [#494](https://github.com/PrefectHQ/prefect/pull/494)

### Breaking Changes

- Remove `NoSchedule` and `DateSchedule` schedule classes - [#324](https://github.com/PrefectHQ/prefect/pull/324)
- Change `serialize()` method to use schemas rather than custom dict - [#318](https://github.com/PrefectHQ/prefect/pull/318)
- Remove `timestamp` property from `State` classes - [#305](https://github.com/PrefectHQ/prefect/pull/305)
- Remove the custom JSON encoder library at `prefect.utilities.json` - [#336](https://github.com/PrefectHQ/prefect/pull/336)
- `flow.parameters` now returns a set of parameters instead of a dictionary - [#337](https://github.com/PrefectHQ/prefect/pull/337)
- Renamed `to_dotdict` -> `as_nested_dict` - [#339](https://github.com/PrefectHQ/prefect/pull/339)
- Moved `prefect.utilities.collections.GraphQLResult` to `prefect.utilities.graphql.GraphQLResult` - [#371](https://github.com/PrefectHQ/prefect/pull/371)
- `SynchronousExecutor` now does _not_ do depth first execution for mapped tasks - [#373](https://github.com/PrefectHQ/prefect/pull/373)
- Renamed `prefect.utilities.serialization.JSONField` -> `JSONCompatible`, removed its `max_size` feature, and no longer automatically serialize payloads as strings - [#376](https://github.com/PrefectHQ/prefect/pull/376)
- Renamed `prefect.utilities.serialization.NestedField` -> `Nested` - [#376](https://github.com/PrefectHQ/prefect/pull/376)
- Renamed `prefect.utilities.serialization.NestedField.dump_fn` -> `NestedField.value_selection_fn` for clarity - [#377](https://github.com/PrefectHQ/prefect/pull/377)
- Local secrets are now pulled from `secrets` in context instead of `_secrets` - [#382](https://github.com/PrefectHQ/prefect/pull/382)
- Remove Task and Flow descriptions, Flow project & version attributes - [#383](https://github.com/PrefectHQ/prefect/issues/383)
- Changed `Schedule` parameter from `on_or_after` to `after` - [#396](https://github.com/PrefectHQ/prefect/issues/396)
- Environments are immutable and return `dict` keys instead of `str`; some arguments for `ContainerEnvironment` are removed - [#398](https://github.com/PrefectHQ/prefect/pull/398)
- `environment.run()` and `environment.build()`; removed the `flows` CLI and replaced it with a top-level CLI command, `prefect run` - [#400](https://github.com/PrefectHQ/prefect/pull/400)
- The `set_temporary_config` utility now accepts a single dict of multiple config values, instead of just a key/value pair, and is located in `utilities.configuration` - [#401](https://github.com/PrefectHQ/prefect/pull/401)
- Bump `click` requirement to 7.0, which changes underscores to hyphens at CLI - [#409](https://github.com/PrefectHQ/prefect/pull/409)
- `IntervalSchedule` rejects intervals of less than one minute - [#427](https://github.com/PrefectHQ/prefect/pull/427)
- `FlowRunner` returns a `Running` state, not a `Pending` state, when flows do not finish - [#433](https://github.com/PrefectHQ/prefect/pull/433)
- Remove the `task_contexts` argument from `FlowRunner.run()` - [#440](https://github.com/PrefectHQ/prefect/pull/440)
- Remove the leading underscore from Prefect-set context keys - [#446](https://github.com/PrefectHQ/prefect/pull/446)
- Removed throttling tasks within the local cluster - [#470](https://github.com/PrefectHQ/prefect/pull/470)
- Even `start_tasks` will not run before their state's `start_time` (if the state is `Scheduled`) - [#474](https://github.com/PrefectHQ/prefect/pull/474)
- `DaskExecutor`'s "processes" keyword argument was renamed "local_processes" - [#477](https://github.com/PrefectHQ/prefect/pull/477)
- Removed the `mapped` and `map_index` kwargs from `TaskRunner.run()`. These values are now inferred automatically - [#485](https://github.com/PrefectHQ/prefect/pull/485)
- The `upstream_states` dictionary used by the Runners only includes `State` values, not lists of `States`. The use case that required lists of `States` is now covered by the `Mapped` state. - [#485](https://github.com/PrefectHQ/prefect/pull/485)

## 0.3.3 <Badge text="alpha" type="warn"/>

Released October 30, 2018

### Features

- Refactor `FlowRunner` and `TaskRunner` into a modular `Runner` pipelines - [#260](https://github.com/PrefectHQ/prefect/pull/260), [#267](https://github.com/PrefectHQ/prefect/pull/267)
- Add configurable `state_handlers` for `FlowRunners`, `Flows`, `TaskRunners`, and `Tasks` - [#264](https://github.com/PrefectHQ/prefect/pull/264), [#267](https://github.com/PrefectHQ/prefect/pull/267)
- Add gmail and slack notification state handlers w/ tutorial - [#274](https://github.com/PrefectHQ/prefect/pull/274), [#294](https://github.com/PrefectHQ/prefect/pull/294)

### Enhancements

- Add a new method `flow.get_tasks()` for easily filtering flow tasks by attribute - [#242](https://github.com/PrefectHQ/prefect/pull/242)
- Add new `JinjaTemplate` for easily rendering jinja templates - [#200](https://github.com/PrefectHQ/prefect/issues/200)
- Add new `PAUSE` signal for halting task execution - [#246](https://github.com/PrefectHQ/prefect/pull/246)
- Add new `Paused` state corresponding to `PAUSE` signal, and new `pause_task` utility - [#251](https://github.com/PrefectHQ/prefect/issues/251)
- Add ability to timeout task execution for all executors except `DaskExecutor(processes=True)` - [#240](https://github.com/PrefectHQ/prefect/issues/240)
- Add explicit unit test to check Black formatting (Python 3.6+) - [#261](https://github.com/PrefectHQ/prefect/pull/261)
- Add ability to set local secrets in user config file - [#231](https://github.com/PrefectHQ/prefect/issues/231), [#274](https://github.com/PrefectHQ/prefect/pull/274)
- Add `is_skipped()` and `is_scheduled()` methods for `State` objects - [#266](https://github.com/PrefectHQ/prefect/pull/266), [#278](https://github.com/PrefectHQ/prefect/pull/278)
- Adds `now()` as a default `start_time` for `Scheduled` states - [#278](https://github.com/PrefectHQ/prefect/pull/278)
- `Signal` classes now pass arguments to underlying `State` objects - [#279](https://github.com/PrefectHQ/prefect/pull/279)
- Run counts are tracked via `Retrying` states - [#281](https://github.com/PrefectHQ/prefect/pull/281)

### Fixes

- Flow consistently raises if passed a parameter that doesn't exist - [#149](https://github.com/PrefectHQ/prefect/issues/149)

### Breaking Changes

- Renamed `scheduled_time` -> `start_time` in `Scheduled` state objects - [#278](https://github.com/PrefectHQ/prefect/pull/278)
- `TaskRunner.check_for_retry` no longer checks for `Retry` states without `start_time` set - [#278](https://github.com/PrefectHQ/prefect/pull/278)
- Swapped the position of `result` and `message` attributes in State initializations, and started storing caught exceptions as results - [#283](https://github.com/PrefectHQ/prefect/issues/283)

## 0.3.2 <Badge text="alpha" type="warn"/>

Released October 2, 2018

### Features

- Local parallelism with `DaskExecutor` - [#151](https://github.com/PrefectHQ/prefect/issues/151), [#186](https://github.com/PrefectHQ/prefect/issues/186)
- Resource throttling based on `tags` - [#158](https://github.com/PrefectHQ/prefect/issues/158), [#186](https://github.com/PrefectHQ/prefect/issues/186)
- `Task.map` for mapping tasks - [#186](https://github.com/PrefectHQ/prefect/issues/186)
- Added `AirFlow` utility for importing Airflow DAGs as Prefect Flows - [#232](https://github.com/PrefectHQ/prefect/pull/232)

### Enhancements

- Use Netlify to deploy docs - [#156](https://github.com/prefecthq/prefect/issues/156)
- Add changelog - [#153](https://github.com/prefecthq/prefect/issues/153)
- Add `ShellTask` - [#150](https://github.com/prefecthq/prefect/issues/150)
- Base `Task` class can now be run as a dummy task - [#191](https://github.com/PrefectHQ/prefect/pull/191)
- New `return_failed` keyword to `flow.run()` for returning failed tasks - [#205](https://github.com/PrefectHQ/prefect/pull/205)
- some minor changes to `flow.visualize()` for visualizing mapped tasks and coloring nodes by state - [#202](https://github.com/PrefectHQ/prefect/issues/202)
- Added new `flow.replace()` method for swapping out tasks within flows - [#230](https://github.com/PrefectHQ/prefect/pull/230)
- Add `debug` kwarg to `DaskExecutor` for optionally silencing dask logs - [#209](https://github.com/PrefectHQ/prefect/issues/209)
- Update `BokehRunner` for visualizing mapped tasks - [#220](https://github.com/PrefectHQ/prefect/issues/220)
- Env var configuration settings are typed - [#204](https://github.com/PrefectHQ/prefect/pull/204)
- Implement `map` functionality for the `LocalExecutor` - [#233](https://github.com/PrefectHQ/prefect/issues/233)

### Fixes

- Fix issue with Versioneer not picking up git tags - [#146](https://github.com/prefecthq/prefect/issues/146)
- `DotDicts` can have non-string keys - [#193](https://github.com/prefecthq/prefect/issues/193)
- Fix unexpected behavior in assigning tags using contextmanagers - [#190](https://github.com/PrefectHQ/prefect/issues/190)
- Fix bug in initialization of Flows with only `edges` - [#225](https://github.com/PrefectHQ/prefect/pull/225)
- Remove "bottleneck" when creating pipelines of mapped tasks - [#224](https://github.com/PrefectHQ/prefect/pull/224)

### Breaking Changes

- Runner refactor - [#221](https://github.com/PrefectHQ/prefect/pull/221)
- Cleaned up signatures of `TaskRunner` methods - [#171](https://github.com/prefecthq/prefect/issues/171)
- Locally, Python 3.4 users can not run the more advanced parallel executors (`DaskExecutor`) [#186](https://github.com/PrefectHQ/prefect/issues/186)

## 0.3.1 <Badge text="alpha" type="warn"/>

Released September 6, 2018

### Features

- Support for user configuration files - [#195](https://github.com/PrefectHQ/prefect/pull/195)

### Enhancements

- None

### Fixes

- Let DotDicts accept non-string keys - [#193](https://github.com/PrefectHQ/prefect/pull/193), [#194](https://github.com/PrefectHQ/prefect/pull/194)

### Breaking Changes

- None

## 0.3.0 <Badge text="alpha" type="warn"/>

Released August 20, 2018

### Features

- BokehRunner - [#104](https://github.com/prefecthq/prefect/issues/104), [#128](https://github.com/prefecthq/prefect/issues/128)
- Control flow: `ifelse`, `switch`, and `merge` - [#92](https://github.com/prefecthq/prefect/issues/92)
- Set state from `reference_tasks` - [#95](https://github.com/prefecthq/prefect/issues/95), [#137](https://github.com/prefecthq/prefect/issues/137)
- Add flow `Registry` - [#90](https://github.com/prefecthq/prefect/issues/90)
- Output caching with various `cache_validators` - [#84](https://github.com/prefecthq/prefect/issues/84), [#107](https://github.com/prefecthq/prefect/issues/107)
- Dask executor - [#82](https://github.com/prefecthq/prefect/issues/82), [#86](https://github.com/prefecthq/prefect/issues/86)
- Automatic input caching for retries, manual-only triggers - [#78](https://github.com/prefecthq/prefect/issues/78)
- Functional API for `Flow` definition
- `State` classes
- `Signals` to transmit `State`

### Enhancements

- Add custom syntax highlighting to docs - [#141](https://github.com/prefecthq/prefect/issues/141)
- Add `bind()` method for tasks to call without copying - [#132](https://github.com/prefecthq/prefect/issues/132)
- Cache expensive flow graph methods - [#125](https://github.com/prefecthq/prefect/issues/125)
- Docker environments - [#71](https://github.com/prefecthq/prefect/issues/71)
- Automatic versioning via Versioneer - [#70](https://github.com/prefecthq/prefect/issues/70)
- `TriggerFail` state - [#67](https://github.com/prefecthq/prefect/issues/67)
- State classes - [#59](https://github.com/prefecthq/prefect/issues/59)

### Fixes

- None

### Breaking Changes

- None<|MERGE_RESOLUTION|>--- conflicted
+++ resolved
@@ -10,11 +10,8 @@
 
 ### Enhancements
 
-<<<<<<< HEAD
 - Enhanced treatment of nested and ordered constant values - [#1829](https://github.com/PrefectHQ/prefect/pull/1829)
-=======
 - Add `--latest` flag for Kubernetes Agent install CLI command - [#1842](https://github.com/PrefectHQ/prefect/pull/1842)
->>>>>>> 880c5100
 
 ### Task Library
 
