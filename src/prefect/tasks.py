"""
Module containing the base workflow task class and decorator - for most use cases, using the [`@task` decorator][prefect.tasks.task] is preferred.
"""
# This file requires type-checking with pyright because mypy does not yet support PEP612
# See https://github.com/python/mypy/issues/8645

import datetime
import inspect
import os
from copy import copy
from functools import partial, update_wrapper
from typing import (
    TYPE_CHECKING,
    Any,
    Awaitable,
    Callable,
    Dict,
    Generic,
    Iterable,
    List,
    NoReturn,
    Optional,
    Set,
    Tuple,
    TypeVar,
    Union,
    cast,
    overload,
)
from uuid import UUID, uuid4

from typing_extensions import Literal, ParamSpec

from prefect.client.orchestration import get_client
from prefect.client.schemas import TaskRun
from prefect.client.schemas.objects import TaskRunInput, TaskRunResult
from prefect.context import (
    FlowRunContext,
    PrefectObjectRegistry,
    TagsContext,
    TaskRunContext,
)
from prefect.futures import PrefectDistributedFuture, PrefectFuture
from prefect.logging.loggers import get_logger
from prefect.results import ResultFactory, ResultSerializer, ResultStorage
from prefect.settings import (
    PREFECT_TASK_DEFAULT_RETRIES,
    PREFECT_TASK_DEFAULT_RETRY_DELAY_SECONDS,
)
from prefect.states import Pending, Scheduled, State
from prefect.utilities.annotations import NotSet
from prefect.utilities.asyncutils import run_coro_as_sync
from prefect.utilities.callables import (
    expand_mapping_parameters,
    get_call_parameters,
    raise_for_reserved_arguments,
)
from prefect.utilities.hashing import hash_objects
from prefect.utilities.importtools import to_qualified_name

if TYPE_CHECKING:
    from prefect.client.orchestration import PrefectClient
    from prefect.context import TaskRunContext
    from prefect.task_runners import BaseTaskRunner
    from prefect.transactions import Transaction

T = TypeVar("T")  # Generic type var for capturing the inner return type of async funcs
R = TypeVar("R")  # The return type of the user's function
P = ParamSpec("P")  # The parameters of the task

NUM_CHARS_DYNAMIC_KEY = 8

logger = get_logger("tasks")


def task_input_hash(
    context: "TaskRunContext", arguments: Dict[str, Any]
) -> Optional[str]:
    """
    A task cache key implementation which hashes all inputs to the task using a JSON or
    cloudpickle serializer. If any arguments are not JSON serializable, the pickle
    serializer is used as a fallback. If cloudpickle fails, this will return a null key
    indicating that a cache key could not be generated for the given inputs.

    Arguments:
        context: the active `TaskRunContext`
        arguments: a dictionary of arguments to be passed to the underlying task

    Returns:
        a string hash if hashing succeeded, else `None`
    """
    return hash_objects(
        # We use the task key to get the qualified name for the task and include the
        # task functions `co_code` bytes to avoid caching when the underlying function
        # changes
        context.task.task_key,
        context.task.fn.__code__.co_code.hex(),
        arguments,
    )


def exponential_backoff(backoff_factor: float) -> Callable[[int], List[float]]:
    """
    A task retry backoff utility that configures exponential backoff for task retries.
    The exponential backoff design matches the urllib3 implementation.

    Arguments:
        backoff_factor: the base delay for the first retry, subsequent retries will
            increase the delay time by powers of 2.

    Returns:
        a callable that can be passed to the task constructor
    """

    def retry_backoff_callable(retries: int) -> List[float]:
        # no more than 50 retry delays can be configured on a task
        retries = min(retries, 50)

        return [backoff_factor * max(0, 2**r) for r in range(retries)]

    return retry_backoff_callable


@PrefectObjectRegistry.register_instances
class Task(Generic[P, R]):
    """
    A Prefect task definition.

    !!! note
        We recommend using [the `@task` decorator][prefect.tasks.task] for most use-cases.

    Wraps a function with an entrypoint to the Prefect engine. Calling this class within a flow function
    creates a new task run.

    To preserve the input and output types, we use the generic type variables P and R for "Parameters" and
    "Returns" respectively.

    Args:
        fn: The function defining the task.
        name: An optional name for the task; if not provided, the name will be inferred
            from the given function.
        description: An optional string description for the task.
        tags: An optional set of tags to be associated with runs of this task. These
            tags are combined with any tags defined by a `prefect.tags` context at
            task runtime.
        version: An optional string specifying the version of this task definition
        cache_key_fn: An optional callable that, given the task run context and call
            parameters, generates a string key; if the key matches a previous completed
            state, that state result will be restored instead of running the task again.
        cache_expiration: An optional amount of time indicating how long cached states
            for this task should be restorable; if not provided, cached states will
            never expire.
        task_run_name: An optional name to distinguish runs of this task; this name can be provided
            as a string template with the task's keyword arguments as variables,
            or a function that returns a string.
        retries: An optional number of times to retry on task run failure.
        retry_delay_seconds: Optionally configures how long to wait before retrying the
            task after failure. This is only applicable if `retries` is nonzero. This
            setting can either be a number of seconds, a list of retry delays, or a
            callable that, given the total number of retries, generates a list of retry
            delays. If a number of seconds, that delay will be applied to all retries.
            If a list, each retry will wait for the corresponding delay before retrying.
            When passing a callable or a list, the number of configured retry delays
            cannot exceed 50.
        retry_jitter_factor: An optional factor that defines the factor to which a retry
            can be jittered in order to avoid a "thundering herd".
        persist_result: An optional toggle indicating whether the result of this task
            should be persisted to result storage. Defaults to `None`, which indicates
            that Prefect should choose whether the result should be persisted depending on
            the features being used.
        result_storage: An optional block to use to persist the result of this task.
            Defaults to the value set in the flow the task is called in.
        result_storage_key: An optional key to store the result in storage at when persisted.
            Defaults to a unique identifier.
        result_serializer: An optional serializer to use to serialize the result of this
            task for persistence. Defaults to the value set in the flow the task is
            called in.
        timeout_seconds: An optional number of seconds indicating a maximum runtime for
            the task. If the task exceeds this runtime, it will be marked as failed.
        log_prints: If set, `print` statements in the task will be redirected to the
            Prefect logger for the task run. Defaults to `None`, which indicates
            that the value from the flow should be used.
        refresh_cache: If set, cached results for the cache key are not used.
            Defaults to `None`, which indicates that a cached result from a previous
            execution with matching cache key is used.
        on_failure: An optional list of callables to run when the task enters a failed state.
        on_completion: An optional list of callables to run when the task enters a completed state.
        on_commit: An optional list of callables to run when the task's idempotency record is committed.
        on_rollback: An optional list of callables to run when the task rolls back.
        retry_condition_fn: An optional callable run when a task run returns a Failed state. Should
            return `True` if the task should continue to its retry policy (e.g. `retries=3`), and `False` if the task
            should end as failed. Defaults to `None`, indicating the task should always continue
            to its retry policy.
        viz_return_value: An optional value to return when the task dependency tree is visualized.
    """

    # NOTE: These parameters (types, defaults, and docstrings) should be duplicated
    #       exactly in the @task decorator
    def __init__(
        self,
        fn: Callable[P, R],
        name: Optional[str] = None,
        description: Optional[str] = None,
        tags: Optional[Iterable[str]] = None,
        version: Optional[str] = None,
        cache_key_fn: Optional[
            Callable[["TaskRunContext", Dict[str, Any]], Optional[str]]
        ] = None,
        cache_expiration: Optional[datetime.timedelta] = None,
        task_run_name: Optional[Union[Callable[[], str], str]] = None,
        retries: Optional[int] = None,
        retry_delay_seconds: Optional[
            Union[
                float,
                int,
                List[float],
                Callable[[int], List[float]],
            ]
        ] = None,
        retry_jitter_factor: Optional[float] = None,
        persist_result: Optional[bool] = None,
        result_storage: Optional[ResultStorage] = None,
        result_serializer: Optional[ResultSerializer] = None,
        result_storage_key: Optional[str] = None,
        cache_result_in_memory: bool = True,
        timeout_seconds: Union[int, float, None] = None,
        log_prints: Optional[bool] = False,
        refresh_cache: Optional[bool] = None,
        on_completion: Optional[List[Callable[["Task", TaskRun, State], None]]] = None,
        on_failure: Optional[List[Callable[["Task", TaskRun, State], None]]] = None,
        on_rollback: Optional[List[Callable[["Transaction"], None]]] = None,
        on_commit: Optional[List[Callable[["Transaction"], None]]] = None,
        retry_condition_fn: Optional[Callable[["Task", TaskRun, State], bool]] = None,
        viz_return_value: Optional[Any] = None,
    ):
        # Validate if hook passed is list and contains callables
        hook_categories = [on_completion, on_failure]
        hook_names = ["on_completion", "on_failure"]
        for hooks, hook_name in zip(hook_categories, hook_names):
            if hooks is not None:
                try:
                    hooks = list(hooks)
                except TypeError:
                    raise TypeError(
                        f"Expected iterable for '{hook_name}'; got"
                        f" {type(hooks).__name__} instead. Please provide a list of"
                        f" hooks to '{hook_name}':\n\n"
                        f"@task({hook_name}=[hook1, hook2])\ndef"
                        " my_task():\n\tpass"
                    )

                for hook in hooks:
                    if not callable(hook):
                        raise TypeError(
                            f"Expected callables in '{hook_name}'; got"
                            f" {type(hook).__name__} instead. Please provide a list of"
                            f" hooks to '{hook_name}':\n\n"
                            f"@task({hook_name}=[hook1, hook2])\ndef"
                            " my_task():\n\tpass"
                        )

        if not callable(fn):
            raise TypeError("'fn' must be callable")

        self.description = description or inspect.getdoc(fn)
        update_wrapper(self, fn)
        self.fn = fn
        self.isasync = inspect.iscoroutinefunction(self.fn)

        if not name:
            if not hasattr(self.fn, "__name__"):
                self.name = type(self.fn).__name__
            else:
                self.name = self.fn.__name__
        else:
            self.name = name

        if task_run_name is not None:
            if not isinstance(task_run_name, str) and not callable(task_run_name):
                raise TypeError(
                    "Expected string or callable for 'task_run_name'; got"
                    f" {type(task_run_name).__name__} instead."
                )
        self.task_run_name = task_run_name

        self.version = version
        self.log_prints = log_prints

        raise_for_reserved_arguments(self.fn, ["return_state", "wait_for"])

        self.tags = set(tags if tags else [])

        if not hasattr(self.fn, "__qualname__"):
            self.task_key = to_qualified_name(type(self.fn))
        else:
            try:
                task_origin_hash = hash_objects(
                    self.name, os.path.abspath(inspect.getsourcefile(self.fn))
                )
            except TypeError:
                task_origin_hash = "unknown-source-file"

            self.task_key = f"{self.fn.__qualname__}-{task_origin_hash}"

        self.cache_key_fn = cache_key_fn
        self.cache_expiration = cache_expiration
        self.refresh_cache = refresh_cache

        # TaskRunPolicy settings
        # TODO: We can instantiate a `TaskRunPolicy` and add Pydantic bound checks to
        #       validate that the user passes positive numbers here

        self.retries = (
            retries if retries is not None else PREFECT_TASK_DEFAULT_RETRIES.value()
        )
        if retry_delay_seconds is None:
            retry_delay_seconds = PREFECT_TASK_DEFAULT_RETRY_DELAY_SECONDS.value()

        if callable(retry_delay_seconds):
            self.retry_delay_seconds = retry_delay_seconds(retries)
        else:
            self.retry_delay_seconds = retry_delay_seconds

        if isinstance(self.retry_delay_seconds, list) and (
            len(self.retry_delay_seconds) > 50
        ):
            raise ValueError("Can not configure more than 50 retry delays per task.")

        if retry_jitter_factor is not None and retry_jitter_factor < 0:
            raise ValueError("`retry_jitter_factor` must be >= 0.")

        self.retry_jitter_factor = retry_jitter_factor
        self.persist_result = persist_result
        self.result_storage = result_storage
        self.result_serializer = result_serializer
        self.result_storage_key = result_storage_key
        self.cache_result_in_memory = cache_result_in_memory
        self.timeout_seconds = float(timeout_seconds) if timeout_seconds else None
        self.on_rollback_hooks = on_rollback or []
        self.on_commit_hooks = on_commit or []
        self.on_completion_hooks = on_completion or []
        self.on_failure_hooks = on_failure or []

        # retry_condition_fn must be a callable or None. If it is neither, raise a TypeError
        if retry_condition_fn is not None and not (callable(retry_condition_fn)):
            raise TypeError(
                "Expected `retry_condition_fn` to be callable, got"
                f" {type(retry_condition_fn).__name__} instead."
            )

        self.retry_condition_fn = retry_condition_fn
        self.viz_return_value = viz_return_value

    def with_options(
        self,
        *,
        name: str = None,
        description: str = None,
        tags: Iterable[str] = None,
        cache_key_fn: Callable[
            ["TaskRunContext", Dict[str, Any]], Optional[str]
        ] = None,
        task_run_name: Optional[Union[Callable[[], str], str]] = None,
        cache_expiration: datetime.timedelta = None,
        retries: Optional[int] = NotSet,
        retry_delay_seconds: Union[
            float,
            int,
            List[float],
            Callable[[int], List[float]],
        ] = NotSet,
        retry_jitter_factor: Optional[float] = NotSet,
        persist_result: Optional[bool] = NotSet,
        result_storage: Optional[ResultStorage] = NotSet,
        result_serializer: Optional[ResultSerializer] = NotSet,
        result_storage_key: Optional[str] = NotSet,
        cache_result_in_memory: Optional[bool] = None,
        timeout_seconds: Union[int, float] = None,
        log_prints: Optional[bool] = NotSet,
        refresh_cache: Optional[bool] = NotSet,
        on_completion: Optional[
            List[Callable[["Task", TaskRun, State], Union[Awaitable[None], None]]]
        ] = None,
        on_failure: Optional[
            List[Callable[["Task", TaskRun, State], Union[Awaitable[None], None]]]
        ] = None,
        retry_condition_fn: Optional[Callable[["Task", TaskRun, State], bool]] = None,
        viz_return_value: Optional[Any] = None,
    ):
        """
        Create a new task from the current object, updating provided options.

        Args:
            name: A new name for the task.
            description: A new description for the task.
            tags: A new set of tags for the task. If given, existing tags are ignored,
                not merged.
            cache_key_fn: A new cache key function for the task.
            cache_expiration: A new cache expiration time for the task.
            task_run_name: An optional name to distinguish runs of this task; this name can be provided
                as a string template with the task's keyword arguments as variables,
                or a function that returns a string.
            retries: A new number of times to retry on task run failure.
            retry_delay_seconds: Optionally configures how long to wait before retrying
                the task after failure. This is only applicable if `retries` is nonzero.
                This setting can either be a number of seconds, a list of retry delays,
                or a callable that, given the total number of retries, generates a list
                of retry delays. If a number of seconds, that delay will be applied to
                all retries. If a list, each retry will wait for the corresponding delay
                before retrying. When passing a callable or a list, the number of
                configured retry delays cannot exceed 50.
            retry_jitter_factor: An optional factor that defines the factor to which a
                retry can be jittered in order to avoid a "thundering herd".
            persist_result: A new option for enabling or disabling result persistence.
            result_storage: A new storage type to use for results.
            result_serializer: A new serializer to use for results.
            result_storage_key: A new key for the persisted result to be stored at.
            timeout_seconds: A new maximum time for the task to complete in seconds.
            log_prints: A new option for enabling or disabling redirection of `print` statements.
            refresh_cache: A new option for enabling or disabling cache refresh.
            on_completion: A new list of callables to run when the task enters a completed state.
            on_failure: A new list of callables to run when the task enters a failed state.
            retry_condition_fn: An optional callable run when a task run returns a Failed state.
                Should return `True` if the task should continue to its retry policy, and `False`
                if the task should end as failed. Defaults to `None`, indicating the task should
                always continue to its retry policy.
            viz_return_value: An optional value to return when the task dependency tree is visualized.

        Returns:
            A new `Task` instance.

        Examples:

            Create a new task from an existing task and update the name

            >>> @task(name="My task")
            >>> def my_task():
            >>>     return 1
            >>>
            >>> new_task = my_task.with_options(name="My new task")

            Create a new task from an existing task and update the retry settings

            >>> from random import randint
            >>>
            >>> @task(retries=1, retry_delay_seconds=5)
            >>> def my_task():
            >>>     x = randint(0, 5)
            >>>     if x >= 3:  # Make a task that fails sometimes
            >>>         raise ValueError("Retry me please!")
            >>>     return x
            >>>
            >>> new_task = my_task.with_options(retries=5, retry_delay_seconds=2)

            Use a task with updated options within a flow

            >>> @task(name="My task")
            >>> def my_task():
            >>>     return 1
            >>>
            >>> @flow
            >>> my_flow():
            >>>     new_task = my_task.with_options(name="My new task")
            >>>     new_task()
        """
        return Task(
            fn=self.fn,
            name=name or self.name,
            description=description or self.description,
            tags=tags or copy(self.tags),
            cache_key_fn=cache_key_fn or self.cache_key_fn,
            cache_expiration=cache_expiration or self.cache_expiration,
            task_run_name=task_run_name,
            retries=retries if retries is not NotSet else self.retries,
            retry_delay_seconds=(
                retry_delay_seconds
                if retry_delay_seconds is not NotSet
                else self.retry_delay_seconds
            ),
            retry_jitter_factor=(
                retry_jitter_factor
                if retry_jitter_factor is not NotSet
                else self.retry_jitter_factor
            ),
            persist_result=(
                persist_result if persist_result is not NotSet else self.persist_result
            ),
            result_storage=(
                result_storage if result_storage is not NotSet else self.result_storage
            ),
            result_storage_key=(
                result_storage_key
                if result_storage_key is not NotSet
                else self.result_storage_key
            ),
            result_serializer=(
                result_serializer
                if result_serializer is not NotSet
                else self.result_serializer
            ),
            cache_result_in_memory=(
                cache_result_in_memory
                if cache_result_in_memory is not None
                else self.cache_result_in_memory
            ),
            timeout_seconds=(
                timeout_seconds if timeout_seconds is not None else self.timeout_seconds
            ),
            log_prints=(log_prints if log_prints is not NotSet else self.log_prints),
            refresh_cache=(
                refresh_cache if refresh_cache is not NotSet else self.refresh_cache
            ),
            on_completion=on_completion or self.on_completion_hooks,
            on_failure=on_failure or self.on_failure_hooks,
            retry_condition_fn=retry_condition_fn or self.retry_condition_fn,
            viz_return_value=viz_return_value or self.viz_return_value,
        )

    def on_completion(
        self, fn: Callable[["Task", TaskRun, State], None]
    ) -> Callable[["Task", TaskRun, State], None]:
        self.on_completion_hooks.append(fn)
        return fn

    def on_failure(
        self, fn: Callable[["Task", TaskRun, State], None]
    ) -> Callable[["Task", TaskRun, State], None]:
        self.on_failure_hooks.append(fn)
        return fn

    def on_commit(
        self, fn: Callable[["Transaction"], None]
    ) -> Callable[["Transaction"], None]:
        self.on_commit_hooks.append(fn)
        return fn

    def on_rollback(
        self, fn: Callable[["Transaction"], None]
    ) -> Callable[["Transaction"], None]:
        self.on_rollback_hooks.append(fn)
        return fn

    async def create_run(
        self,
        client: Optional["PrefectClient"] = None,
        id: Optional[UUID] = None,
        parameters: Optional[Dict[str, Any]] = None,
        flow_run_context: Optional[FlowRunContext] = None,
        parent_task_run_context: Optional[TaskRunContext] = None,
        wait_for: Optional[Iterable[PrefectFuture]] = None,
        extra_task_inputs: Optional[Dict[str, Set[TaskRunInput]]] = None,
        deferred: bool = False,
    ) -> TaskRun:
        from prefect.utilities.engine import (
            _dynamic_key_for_task_run,
            collect_task_run_inputs_sync,
        )

        if flow_run_context is None:
            flow_run_context = FlowRunContext.get()
        if parent_task_run_context is None:
            parent_task_run_context = TaskRunContext.get()
        if parameters is None:
            parameters = {}
        if client is None:
            client = get_client()

        async with client:
            is_autonomous_task = not flow_run_context

            if is_autonomous_task:
                dynamic_key = f"{self.task_key}-{str(uuid4().hex)}"
                task_run_name = f"{self.name}-{dynamic_key[:NUM_CHARS_DYNAMIC_KEY]}"
                state = Scheduled()
            else:
                dynamic_key = _dynamic_key_for_task_run(
                    context=flow_run_context, task=self
                )
                task_run_name = f"{self.name}-{dynamic_key}"
                state = Pending()

            # store parameters for autonomous tasks so that task servers
            # can retrieve them at runtime
            if is_autonomous_task and parameters:
                parameters_id = uuid4()
                state.state_details.task_parameters_id = parameters_id

                # TODO: Improve use of result storage for parameter storage / reference
                self.persist_result = True

                factory = await ResultFactory.from_autonomous_task(self, client=client)
                await factory.store_parameters(parameters_id, parameters)

            if deferred:
                state.state_details.deferred = True

            # collect task inputs
            task_inputs = {
                k: collect_task_run_inputs_sync(v) for k, v in parameters.items()
            }

            # check if this task has a parent task run based on running in another
            # task run's existing context. A task run is only considered a parent if
            # it is in the same flow run (because otherwise presumably the child is
            # in a subflow, so the subflow serves as the parent) or if there is no
            # flow run
            if parent_task_run_context:
                # there is no flow run
                if not flow_run_context:
                    task_inputs["__parents__"] = [
                        TaskRunResult(id=parent_task_run_context.task_run.id)
                    ]
                # there is a flow run and the task run is in the same flow run
                elif (
                    flow_run_context
                    and parent_task_run_context.task_run.flow_run_id
                    == getattr(flow_run_context.flow_run, "id", None)
                ):
                    task_inputs["__parents__"] = [
                        TaskRunResult(id=parent_task_run_context.task_run.id)
                    ]

            if wait_for:
                task_inputs["wait_for"] = collect_task_run_inputs_sync(wait_for)

            # Join extra task inputs
            for k, extras in (extra_task_inputs or {}).items():
                task_inputs[k] = task_inputs[k].union(extras)

            # create the task run
            task_run = client.create_task_run(
                task=self,
                name=task_run_name,
                flow_run_id=(
                    getattr(flow_run_context.flow_run, "id", None)
                    if flow_run_context and flow_run_context.flow_run
                    else None
                ),
                dynamic_key=str(dynamic_key),
                id=id,
                state=state,
                task_inputs=task_inputs,
                extra_tags=TagsContext.get().current_tags,
            )
            # the new engine uses sync clients but old engines use async clients
            if inspect.isawaitable(task_run):
                task_run = await task_run

            return task_run

    @overload
    def __call__(
        self: "Task[P, NoReturn]",
        *args: P.args,
        **kwargs: P.kwargs,
    ) -> None:
        # `NoReturn` matches if a type can't be inferred for the function which stops a
        # sync function from matching the `Coroutine` overload
        ...

    @overload
    def __call__(
        self: "Task[P, T]",
        *args: P.args,
        **kwargs: P.kwargs,
    ) -> T:
        ...

    @overload
    def __call__(
        self: "Task[P, T]",
        *args: P.args,
        return_state: Literal[True],
        **kwargs: P.kwargs,
    ) -> State[T]:
        ...

    def __call__(
        self,
        *args: P.args,
        return_state: bool = False,
        wait_for: Optional[Iterable[PrefectFuture]] = None,
        **kwargs: P.kwargs,
    ):
        """
        Run the task and return the result. If `return_state` is True returns
        the result is wrapped in a Prefect State which provides error handling.
        """
        from prefect.utilities.visualization import (
            get_task_viz_tracker,
            track_viz_task,
        )

        # Convert the call args/kwargs to a parameter dict
        parameters = get_call_parameters(self.fn, args, kwargs)

        return_type = "state" if return_state else "result"

        task_run_tracker = get_task_viz_tracker()
        if task_run_tracker:
            return track_viz_task(
                self.isasync, self.name, parameters, self.viz_return_value
            )

        from prefect.task_engine import run_task

        return run_task(
            task=self,
            parameters=parameters,
            wait_for=wait_for,
            return_type=return_type,
        )

    @overload
    def submit(
        self: "Task[P, NoReturn]",
        *args: P.args,
        **kwargs: P.kwargs,
    ) -> PrefectFuture:
        # `NoReturn` matches if a type can't be inferred for the function which stops a
        # sync function from matching the `Coroutine` overload
        ...

    @overload
    def submit(
        self: "Task[P, T]",
        *args: P.args,
        **kwargs: P.kwargs,
    ) -> PrefectFuture:
        ...

    @overload
    def submit(
        self: "Task[P, T]",
        return_state: Literal[True],
        wait_for: Optional[Iterable[PrefectFuture]] = None,
        *args: P.args,
        **kwargs: P.kwargs,
    ) -> State[T]:
        ...

    def submit(
        self,
        *args: Any,
        return_state: bool = False,
        wait_for: Optional[Iterable[PrefectFuture]] = None,
        **kwargs: Any,
    ):
        """
        Submit a run of the task to the engine.

        If writing an async task, this call must be awaited.

        Will create a new task run in the backing API and submit the task to the flow's
        task runner. This call only blocks execution while the task is being submitted,
        once it is submitted, the flow function will continue executing.

        Args:
            *args: Arguments to run the task with
            return_state: Return the result of the flow run wrapped in a
                Prefect State.
            wait_for: Upstream task futures to wait for before starting the task
            **kwargs: Keyword arguments to run the task with

        Returns:
            If `return_state` is False a future allowing asynchronous access to
                the state of the task
            If `return_state` is True a future wrapped in a Prefect State allowing asynchronous access to
                the state of the task

        Examples:

            Define a task

            >>> from prefect import task
            >>> @task
            >>> def my_task():
            >>>     return "hello"

            Run a task in a flow

            >>> from prefect import flow
            >>> @flow
            >>> def my_flow():
            >>>     my_task.submit()

            Wait for a task to finish

            >>> @flow
            >>> def my_flow():
            >>>     my_task.submit().wait()

            Use the result from a task in a flow

            >>> @flow
            >>> def my_flow():
            >>>     print(my_task.submit().result())
            >>>
            >>> my_flow()
            hello

            Run an async task in an async flow

            >>> @task
            >>> async def my_async_task():
            >>>     pass
            >>>
            >>> @flow
            >>> async def my_flow():
            >>>     await my_async_task.submit()

            Run a sync task in an async flow

            >>> @flow
            >>> async def my_flow():
            >>>     my_task.submit()

            Enforce ordering between tasks that do not exchange data
            >>> @task
            >>> def task_1():
            >>>     pass
            >>>
            >>> @task
            >>> def task_2():
            >>>     pass
            >>>
            >>> @flow
            >>> def my_flow():
            >>>     x = task_1.submit()
            >>>
            >>>     # task 2 will wait for task_1 to complete
            >>>     y = task_2.submit(wait_for=[x])

        """

        from prefect.utilities.visualization import (
            VisualizationUnsupportedError,
            get_task_viz_tracker,
        )

        # Convert the call args/kwargs to a parameter dict
        parameters = get_call_parameters(self.fn, args, kwargs)
        flow_run_context = FlowRunContext.get()

        if not flow_run_context:
            raise ValueError("Task.submit() must be called within a flow")

        task_viz_tracker = get_task_viz_tracker()
        if task_viz_tracker:
            raise VisualizationUnsupportedError(
                "`task.submit()` is not currently supported by `flow.visualize()`"
            )

        task_runner = flow_run_context.task_runner
        future = task_runner.submit(self, parameters, wait_for)
        if return_state:
            future.wait()
            return future.state
        else:
            return future

    @overload
    def map(
        self: "Task[P, NoReturn]",
        *args: P.args,
        **kwargs: P.kwargs,
    ) -> List[PrefectFuture]:
        # `NoReturn` matches if a type can't be inferred for the function which stops a
        # sync function from matching the `Coroutine` overload
        ...

    @overload
    def map(
        self: "Task[P, T]",
        *args: P.args,
        **kwargs: P.kwargs,
    ) -> List[PrefectFuture]:
        ...

    @overload
    def map(
        self: "Task[P, T]",
        return_state: Literal[True],
        *args: P.args,
        **kwargs: P.kwargs,
    ) -> List[State[T]]:
        ...

    def map(
        self,
        *args: Any,
        return_state: bool = False,
        wait_for: Optional[Iterable[PrefectFuture]] = None,
        **kwargs: Any,
    ):
        """
        Submit a mapped run of the task to a worker.

        Must be called within a flow function. If writing an async task, this
        call must be awaited.

        Must be called with at least one iterable and all iterables must be
        the same length. Any arguments that are not iterable will be treated as
        a static value and each task run will receive the same value.

        Will create as many task runs as the length of the iterable(s) in the
        backing API and submit the task runs to the flow's task runner. This
        call blocks if given a future as input while the future is resolved. It
        also blocks while the tasks are being submitted, once they are
        submitted, the flow function will continue executing.

        Args:
            *args: Iterable and static arguments to run the tasks with
            return_state: Return a list of Prefect States that wrap the results
                of each task run.
            wait_for: Upstream task futures to wait for before starting the
                task
            **kwargs: Keyword iterable arguments to run the task with

        Returns:
            A list of futures allowing asynchronous access to the state of the
            tasks

        Examples:

            Define a task

            >>> from prefect import task
            >>> @task
            >>> def my_task(x):
            >>>     return x + 1

            Create mapped tasks

            >>> from prefect import flow
            >>> @flow
            >>> def my_flow():
            >>>     my_task.map([1, 2, 3])

            Wait for all mapped tasks to finish

            >>> @flow
            >>> def my_flow():
            >>>     futures = my_task.map([1, 2, 3])
            >>>     for future in futures:
            >>>         future.wait()
            >>>     # Now all of the mapped tasks have finished
            >>>     my_task(10)

            Use the result from mapped tasks in a flow

            >>> @flow
            >>> def my_flow():
            >>>     futures = my_task.map([1, 2, 3])
            >>>     for future in futures:
            >>>         print(future.result())
            >>> my_flow()
            2
            3
            4

            Enforce ordering between tasks that do not exchange data
            >>> @task
            >>> def task_1(x):
            >>>     pass
            >>>
            >>> @task
            >>> def task_2(y):
            >>>     pass
            >>>
            >>> @flow
            >>> def my_flow():
            >>>     x = task_1.submit()
            >>>
            >>>     # task 2 will wait for task_1 to complete
            >>>     y = task_2.map([1, 2, 3], wait_for=[x])

            Use a non-iterable input as a constant across mapped tasks
            >>> @task
            >>> def display(prefix, item):
            >>>    print(prefix, item)
            >>>
            >>> @flow
            >>> def my_flow():
            >>>     display.map("Check it out: ", [1, 2, 3])
            >>>
            >>> my_flow()
            Check it out: 1
            Check it out: 2
            Check it out: 3

            Use `unmapped` to treat an iterable argument as a constant
            >>> from prefect import unmapped
            >>>
            >>> @task
            >>> def add_n_to_items(items, n):
            >>>     return [item + n for item in items]
            >>>
            >>> @flow
            >>> def my_flow():
            >>>     return add_n_to_items.map(unmapped([10, 20]), n=[1, 2, 3])
            >>>
            >>> my_flow()
            [[11, 21], [12, 22], [13, 23]]
        """

        from prefect.utilities.visualization import (
            VisualizationUnsupportedError,
            get_task_viz_tracker,
        )

        # Convert the call args/kwargs to a parameter dict; do not apply defaults
        # since they should not be mapped over
        parameters = get_call_parameters(self.fn, args, kwargs, apply_defaults=False)
        flow_run_context = FlowRunContext.get()

        task_viz_tracker = get_task_viz_tracker()
        if task_viz_tracker:
            raise VisualizationUnsupportedError(
                "`task.map()` is not currently supported by `flow.visualize()`"
            )

        if not flow_run_context:
            # TODO: Should we split out background task mapping into a separate method
            # like we do for the `submit`/`apply_async` split?
            parameters_list = expand_mapping_parameters(self.fn, parameters)
            # TODO: Make this non-blocking once we can return a list of futures
            # instead of a list of task runs
            return [
                run_coro_as_sync(self.create_run(parameters=parameters))
                for parameters in parameters_list
            ]

        from prefect.task_runners import TaskRunner

        task_runner = flow_run_context.task_runner
        assert isinstance(task_runner, TaskRunner)
        futures = task_runner.map(self, parameters, wait_for)
        if return_state:
            states = []
            for future in futures:
                future.wait()
                states.append(future.state)
            return states
        else:
            return futures

    def apply_async(
        self,
        args: Optional[Tuple[Any, ...]] = None,
        kwargs: Optional[Dict[str, Any]] = None,
    ) -> PrefectDistributedFuture:
        """
        Create a pending task run for a task server to execute.

        Args:
            args: Arguments to run the task with
            kwargs: Keyword arguments to run the task with

        Returns:
            A PrefectDistributedFuture object representing the pending task run

        Examples:

            Define a task

            >>> from prefect import task
            >>> @task
            >>> def my_task(name: str = "world"):
            >>>     return f"hello {name}"

            Create a pending task run for the task

            >>> from prefect import flow
            >>> @flow
            >>> def my_flow():
            >>>     my_task.apply_async(("marvin",))

            Wait for a task to finish

            >>> @flow
            >>> def my_flow():
            >>>     my_task.apply_async(("marvin",)).wait()


            >>> @flow
            >>> def my_flow():
            >>>     print(my_task.apply_async(("marvin",)).result())
            >>>
            >>> my_flow()
            hello marvin

            TODO: Enforce ordering between tasks that do not exchange data
            >>> @task
            >>> def task_1():
            >>>     pass
            >>>
            >>> @task
            >>> def task_2():
            >>>     pass
            >>>
            >>> @flow
            >>> def my_flow():
            >>>     x = task_1.apply_async()
            >>>
            >>>     # task 2 will wait for task_1 to complete
            >>>     y = task_2.apply_async(wait_for=[x])  # <- Not implemented, unsure if will

        """
        from prefect.utilities.visualization import (
            VisualizationUnsupportedError,
            get_task_viz_tracker,
        )

        task_viz_tracker = get_task_viz_tracker()
        if task_viz_tracker:
            raise VisualizationUnsupportedError(
                "`task.apply_async()` is not currently supported by `flow.visualize()`"
            )
        args = args or ()
        kwargs = kwargs or {}

        # Convert the call args/kwargs to a parameter dict
        parameters = get_call_parameters(self.fn, args, kwargs)

<<<<<<< HEAD
        task_run = run_coro_as_sync(self.create_run(parameters=parameters))
=======
        task_run = run_coro_as_sync(
            self.create_run(parameters=parameters, deferred=True)
        )
>>>>>>> 470c9b0d
        return PrefectDistributedFuture(task_run_id=task_run.id)

    def serve(self, task_runner: Optional["BaseTaskRunner"] = None) -> "Task":
        """Serve the task using the provided task runner. This method is used to
        establish a websocket connection with the Prefect server and listen for
        submitted task runs to execute.

        Args:
            task_runner: The task runner to use for serving the task. If not provided,
                the default ConcurrentTaskRunner will be used.

        Examples:
            Serve a task using the default task runner
            >>> @task
            >>> def my_task():
            >>>     return 1

            >>> my_task.serve()
        """
        from prefect.task_server import serve

        serve(self, task_runner=task_runner)


@overload
def task(__fn: Callable[P, R]) -> Task[P, R]:
    ...


@overload
def task(
    *,
    name: str = None,
    description: str = None,
    tags: Iterable[str] = None,
    version: str = None,
    cache_key_fn: Callable[["TaskRunContext", Dict[str, Any]], Optional[str]] = None,
    cache_expiration: datetime.timedelta = None,
    task_run_name: Optional[Union[Callable[[], str], str]] = None,
    retries: int = 0,
    retry_delay_seconds: Union[
        float,
        int,
        List[float],
        Callable[[int], List[float]],
    ] = 0,
    retry_jitter_factor: Optional[float] = None,
    persist_result: Optional[bool] = None,
    result_storage: Optional[ResultStorage] = None,
    result_storage_key: Optional[str] = None,
    result_serializer: Optional[ResultSerializer] = None,
    cache_result_in_memory: bool = True,
    timeout_seconds: Union[int, float] = None,
    log_prints: Optional[bool] = None,
    refresh_cache: Optional[bool] = None,
    on_completion: Optional[List[Callable[["Task", TaskRun, State], None]]] = None,
    on_failure: Optional[List[Callable[["Task", TaskRun, State], None]]] = None,
    retry_condition_fn: Optional[Callable[["Task", TaskRun, State], bool]] = None,
    viz_return_value: Any = None,
) -> Callable[[Callable[P, R]], Task[P, R]]:
    ...


def task(
    __fn=None,
    *,
    name: str = None,
    description: str = None,
    tags: Iterable[str] = None,
    version: str = None,
    cache_key_fn: Callable[["TaskRunContext", Dict[str, Any]], Optional[str]] = None,
    cache_expiration: datetime.timedelta = None,
    task_run_name: Optional[Union[Callable[[], str], str]] = None,
    retries: int = None,
    retry_delay_seconds: Union[
        float,
        int,
        List[float],
        Callable[[int], List[float]],
    ] = None,
    retry_jitter_factor: Optional[float] = None,
    persist_result: Optional[bool] = None,
    result_storage: Optional[ResultStorage] = None,
    result_storage_key: Optional[str] = None,
    result_serializer: Optional[ResultSerializer] = None,
    cache_result_in_memory: bool = True,
    timeout_seconds: Union[int, float] = None,
    log_prints: Optional[bool] = None,
    refresh_cache: Optional[bool] = None,
    on_completion: Optional[List[Callable[["Task", TaskRun, State], None]]] = None,
    on_failure: Optional[List[Callable[["Task", TaskRun, State], None]]] = None,
    retry_condition_fn: Optional[Callable[["Task", TaskRun, State], bool]] = None,
    viz_return_value: Any = None,
):
    """
    Decorator to designate a function as a task in a Prefect workflow.

    This decorator may be used for asynchronous or synchronous functions.

    Args:
        name: An optional name for the task; if not provided, the name will be inferred
            from the given function.
        description: An optional string description for the task.
        tags: An optional set of tags to be associated with runs of this task. These
            tags are combined with any tags defined by a `prefect.tags` context at
            task runtime.
        version: An optional string specifying the version of this task definition
        cache_key_fn: An optional callable that, given the task run context and call
            parameters, generates a string key; if the key matches a previous completed
            state, that state result will be restored instead of running the task again.
        cache_expiration: An optional amount of time indicating how long cached states
            for this task should be restorable; if not provided, cached states will
            never expire.
        task_run_name: An optional name to distinguish runs of this task; this name can be provided
            as a string template with the task's keyword arguments as variables,
            or a function that returns a string.
        retries: An optional number of times to retry on task run failure
        retry_delay_seconds: Optionally configures how long to wait before retrying the
            task after failure. This is only applicable if `retries` is nonzero. This
            setting can either be a number of seconds, a list of retry delays, or a
            callable that, given the total number of retries, generates a list of retry
            delays. If a number of seconds, that delay will be applied to all retries.
            If a list, each retry will wait for the corresponding delay before retrying.
            When passing a callable or a list, the number of configured retry delays
            cannot exceed 50.
        retry_jitter_factor: An optional factor that defines the factor to which a retry
            can be jittered in order to avoid a "thundering herd".
        persist_result: An optional toggle indicating whether the result of this task
            should be persisted to result storage. Defaults to `None`, which indicates
            that Prefect should choose whether the result should be persisted depending on
            the features being used.
        result_storage: An optional block to use to persist the result of this task.
            Defaults to the value set in the flow the task is called in.
        result_storage_key: An optional key to store the result in storage at when persisted.
            Defaults to a unique identifier.
        result_serializer: An optional serializer to use to serialize the result of this
            task for persistence. Defaults to the value set in the flow the task is
            called in.
        timeout_seconds: An optional number of seconds indicating a maximum runtime for
            the task. If the task exceeds this runtime, it will be marked as failed.
        log_prints: If set, `print` statements in the task will be redirected to the
            Prefect logger for the task run. Defaults to `None`, which indicates
            that the value from the flow should be used.
        refresh_cache: If set, cached results for the cache key are not used.
            Defaults to `None`, which indicates that a cached result from a previous
            execution with matching cache key is used.
        on_failure: An optional list of callables to run when the task enters a failed state.
        on_completion: An optional list of callables to run when the task enters a completed state.
        retry_condition_fn: An optional callable run when a task run returns a Failed state. Should
            return `True` if the task should continue to its retry policy (e.g. `retries=3`), and `False` if the task
            should end as failed. Defaults to `None`, indicating the task should always continue
            to its retry policy.
        viz_return_value: An optional value to return when the task dependency tree is visualized.

    Returns:
        A callable `Task` object which, when called, will submit the task for execution.

    Examples:
        Define a simple task

        >>> @task
        >>> def add(x, y):
        >>>     return x + y

        Define an async task

        >>> @task
        >>> async def add(x, y):
        >>>     return x + y

        Define a task with tags and a description

        >>> @task(tags={"a", "b"}, description="This task is empty but its my first!")
        >>> def my_task():
        >>>     pass

        Define a task with a custom name

        >>> @task(name="The Ultimate Task")
        >>> def my_task():
        >>>     pass

        Define a task that retries 3 times with a 5 second delay between attempts

        >>> from random import randint
        >>>
        >>> @task(retries=3, retry_delay_seconds=5)
        >>> def my_task():
        >>>     x = randint(0, 5)
        >>>     if x >= 3:  # Make a task that fails sometimes
        >>>         raise ValueError("Retry me please!")
        >>>     return x

        Define a task that is cached for a day based on its inputs

        >>> from prefect.tasks import task_input_hash
        >>> from datetime import timedelta
        >>>
        >>> @task(cache_key_fn=task_input_hash, cache_expiration=timedelta(days=1))
        >>> def my_task():
        >>>     return "hello"
    """

    if __fn:
        return cast(
            Task[P, R],
            Task(
                fn=__fn,
                name=name,
                description=description,
                tags=tags,
                version=version,
                cache_key_fn=cache_key_fn,
                cache_expiration=cache_expiration,
                task_run_name=task_run_name,
                retries=retries,
                retry_delay_seconds=retry_delay_seconds,
                retry_jitter_factor=retry_jitter_factor,
                persist_result=persist_result,
                result_storage=result_storage,
                result_storage_key=result_storage_key,
                result_serializer=result_serializer,
                cache_result_in_memory=cache_result_in_memory,
                timeout_seconds=timeout_seconds,
                log_prints=log_prints,
                refresh_cache=refresh_cache,
                on_completion=on_completion,
                on_failure=on_failure,
                retry_condition_fn=retry_condition_fn,
                viz_return_value=viz_return_value,
            ),
        )
    else:
        return cast(
            Callable[[Callable[P, R]], Task[P, R]],
            partial(
                task,
                name=name,
                description=description,
                tags=tags,
                version=version,
                cache_key_fn=cache_key_fn,
                cache_expiration=cache_expiration,
                task_run_name=task_run_name,
                retries=retries,
                retry_delay_seconds=retry_delay_seconds,
                retry_jitter_factor=retry_jitter_factor,
                persist_result=persist_result,
                result_storage=result_storage,
                result_storage_key=result_storage_key,
                result_serializer=result_serializer,
                cache_result_in_memory=cache_result_in_memory,
                timeout_seconds=timeout_seconds,
                log_prints=log_prints,
                refresh_cache=refresh_cache,
                on_completion=on_completion,
                on_failure=on_failure,
                retry_condition_fn=retry_condition_fn,
                viz_return_value=viz_return_value,
            ),
        )<|MERGE_RESOLUTION|>--- conflicted
+++ resolved
@@ -1123,13 +1123,9 @@
         # Convert the call args/kwargs to a parameter dict
         parameters = get_call_parameters(self.fn, args, kwargs)
 
-<<<<<<< HEAD
-        task_run = run_coro_as_sync(self.create_run(parameters=parameters))
-=======
         task_run = run_coro_as_sync(
             self.create_run(parameters=parameters, deferred=True)
         )
->>>>>>> 470c9b0d
         return PrefectDistributedFuture(task_run_id=task_run.id)
 
     def serve(self, task_runner: Optional["BaseTaskRunner"] = None) -> "Task":
