--- conflicted
+++ resolved
@@ -5,10 +5,7 @@
 import subprocess
 import textwrap
 from functools import partial
-<<<<<<< HEAD
-=======
 from string import Template
->>>>>>> a4f7cf51
 from typing import Any, Sequence, Union
 
 import anyio
@@ -17,14 +14,9 @@
 from anyio.streams.text import TextReceiveStream
 
 import prefect
-<<<<<<< HEAD
-from prefect.cli.base import app, console, exit_with_error, exit_with_success
-from prefect.logging import get_logger
-=======
-from prefect import settings
 from prefect.cli.base import app, console, exit_with_error, exit_with_success
 from prefect.flow_runners import get_prefect_image_name
->>>>>>> a4f7cf51
+from prefect.logging import get_logger
 from prefect.orion.database.dependencies import provide_database_interface
 from prefect.utilities.asyncio import sync_compatible
 
@@ -96,7 +88,6 @@
             The task will report itself as started once the process is started.
         **kwargs: Additional keyword arguments are passed to `anyio.open_process`.
     """
-<<<<<<< HEAD
     process = await anyio.open_process(command, stderr=subprocess.STDOUT, **kwargs)
     if task_status:
         task_status.started()
@@ -108,18 +99,6 @@
         logger.debug("Ignoring exception in subprocess text stream", exc_info=True)
     except BaseException:
         with anyio.CancelScope(shield=True):
-=======
-    async with await anyio.open_process(
-        command, stdout=subprocess.PIPE, stderr=subprocess.STDOUT, **kwargs
-    ) as process:
-        if task_status is not None:
-            task_status.started()
-
-        try:
-            async for text in TextReceiveStream(process.stdout):
-                print(text, end="")  # Output is already new-line terminated
-        except BaseException:
->>>>>>> a4f7cf51
             process.terminate()
         raise
 
