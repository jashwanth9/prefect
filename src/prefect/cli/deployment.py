--- conflicted
+++ resolved
@@ -30,10 +30,6 @@
     RRuleSchedule,
 )
 from prefect.client.utilities import inject_client
-<<<<<<< HEAD
-from prefect.deployments import Deployment
-=======
->>>>>>> c93be5c7
 from prefect.exceptions import (
     ObjectAlreadyExists,
     ObjectNotFound,
@@ -1069,138 +1065,6 @@
         )
 
 
-<<<<<<< HEAD
-@deployment_app.command(
-    deprecated=True,
-    deprecated_start_date="Mar 2024",
-    deprecated_name="deployment apply",
-    deprecated_help="Use 'prefect deploy' to deploy flows via YAML instead.",
-)
-async def apply(
-    paths: List[str] = typer.Argument(
-        ...,
-        help="One or more paths to deployment YAML files.",
-    ),
-    upload: bool = typer.Option(
-        False,
-        "--upload",
-        help=(
-            "A flag that, when provided, uploads this deployment's files to remote"
-            " storage."
-        ),
-    ),
-    work_queue_concurrency: int = typer.Option(
-        None,
-        "--limit",
-        "-l",
-        help=(
-            "Sets the concurrency limit on the work queue that handles this"
-            " deployment's runs"
-        ),
-    ),
-):
-    """
-    Create or update a deployment from a YAML file.
-    """
-    deployment = None
-    async with get_client() as client:
-        for path in paths:
-            try:
-                deployment = await Deployment.load_from_yaml(path)
-                app.console.print(
-                    f"Successfully loaded {deployment.name!r}", style="green"
-                )
-            except Exception as exc:
-                exit_with_error(
-                    f"'{path!s}' did not conform to deployment spec: {exc!r}"
-                )
-
-            assert deployment
-
-            await create_work_queue_and_set_concurrency_limit(
-                deployment.work_queue_name,
-                deployment.work_pool_name,
-                work_queue_concurrency,
-            )
-
-            if upload:
-                if (
-                    deployment.storage
-                    and "put-directory" in deployment.storage.get_block_capabilities()
-                ):
-                    file_count = await deployment.upload_to_storage()
-                    if file_count:
-                        app.console.print(
-                            (
-                                f"Successfully uploaded {file_count} files to"
-                                f" {deployment.location}"
-                            ),
-                            style="green",
-                        )
-                else:
-                    app.console.print(
-                        (
-                            f"Deployment storage {deployment.storage} does not have"
-                            " upload capabilities; no files uploaded."
-                        ),
-                        style="red",
-                    )
-            await check_work_pool_exists(
-                work_pool_name=deployment.work_pool_name, client=client
-            )
-
-            if client.server_type != ServerType.CLOUD and deployment.triggers:
-                app.console.print(
-                    (
-                        "Deployment triggers are only supported on "
-                        f"Prefect Cloud. Triggers defined in {path!r} will be "
-                        "ignored."
-                    ),
-                    style="red",
-                )
-
-            deployment_id = await deployment.apply()
-            app.console.print(
-                (
-                    f"Deployment '{deployment.flow_name}/{deployment.name}'"
-                    f" successfully created with id '{deployment_id}'."
-                ),
-                style="green",
-            )
-
-            if PREFECT_UI_URL:
-                app.console.print(
-                    "View Deployment in UI:"
-                    f" {PREFECT_UI_URL.value()}/deployments/deployment/{deployment_id}"
-                )
-
-            if deployment.work_pool_name is not None:
-                await _print_deployment_work_pool_instructions(
-                    work_pool_name=deployment.work_pool_name, client=client
-                )
-            elif deployment.work_queue_name is not None:
-                app.console.print(
-                    "\nTo execute flow runs from this deployment, start an agent that"
-                    f" pulls work from the {deployment.work_queue_name!r} work queue:"
-                )
-                app.console.print(
-                    f"$ prefect agent start -q {deployment.work_queue_name!r}",
-                    style="blue",
-                )
-            else:
-                app.console.print(
-                    (
-                        "\nThis deployment does not specify a work queue name, which"
-                        " means agents will not be able to pick up its runs. To add a"
-                        " work queue, edit the deployment spec and re-run this command,"
-                        " or visit the deployment in the UI."
-                    ),
-                    style="red",
-                )
-
-
-=======
->>>>>>> c93be5c7
 @deployment_app.command()
 async def delete(
     name: Optional[str] = typer.Argument(
