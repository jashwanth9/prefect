"""
Command line interface for working with deployments.
"""

import json
import sys
import textwrap
import warnings
from datetime import datetime, timedelta, timezone
from pathlib import Path
from typing import Any, Dict, List, Optional, Union
from uuid import UUID

import pendulum
import typer
import yaml
from rich.pretty import Pretty
from rich.table import Table

from prefect._internal.compatibility.experimental import experiment_enabled
from prefect.blocks.core import Block
from prefect.cli._types import PrefectTyper
from prefect.cli._utilities import exit_with_error, exit_with_success
from prefect.cli.root import app
from prefect.client.orchestration import PrefectClient, ServerType, get_client
from prefect.client.schemas.filters import FlowFilter
from prefect.client.schemas.objects import DeploymentSchedule
from prefect.client.schemas.schedules import (
    CronSchedule,
    IntervalSchedule,
    RRuleSchedule,
)
from prefect.client.utilities import inject_client
from prefect.context import PrefectObjectRegistry, registry_from_script
from prefect.deployments import Deployment, load_deployments_from_yaml
from prefect.exceptions import (
    ObjectAlreadyExists,
    ObjectNotFound,
    PrefectHTTPStatusError,
    ScriptError,
    exception_traceback,
)
from prefect.flow_runs import wait_for_flow_run
from prefect.flows import load_flow_from_entrypoint
from prefect.settings import PREFECT_UI_URL
from prefect.states import Scheduled
from prefect.utilities.asyncutils import run_sync_in_worker_thread
from prefect.utilities.collections import listrepr
from prefect.utilities.dispatch import get_registry_for_type
from prefect.utilities.filesystem import create_default_ignore_file


def str_presenter(dumper, data):
    """
    configures yaml for dumping multiline strings
    Ref: https://stackoverflow.com/questions/8640959/how-can-i-control-what-scalar-form-pyyaml-uses-for-my-data
    """
    if len(data.splitlines()) > 1:  # check for multiline string
        return dumper.represent_scalar("tag:yaml.org,2002:str", data, style="|")
    return dumper.represent_scalar("tag:yaml.org,2002:str", data)


yaml.add_representer(str, str_presenter)
yaml.representer.SafeRepresenter.add_representer(str, str_presenter)

deployment_app = PrefectTyper(
    name="deployment", help="Commands for working with deployments."
)
schedule_app = PrefectTyper(
    name="schedule", help="Commands for interacting with your deployment's schedules."
)

deployment_app.add_typer(schedule_app, aliases=["schedule"])
app.add_typer(deployment_app, aliases=["deployments"])


def assert_deployment_name_format(name: str) -> None:
    if "/" not in name:
        exit_with_error(
            "Invalid deployment name. Expected '<flow-name>/<deployment-name>'"
        )


async def get_deployment(client: PrefectClient, name, deployment_id):
    if name is None and deployment_id is not None:
        try:
            deployment = await client.read_deployment(deployment_id)
        except PrefectHTTPStatusError:
            exit_with_error(f"Deployment {deployment_id!r} not found!")
    elif name is not None and deployment_id is None:
        try:
            deployment = await client.read_deployment_by_name(name)
        except ObjectNotFound:
            exit_with_error(f"Deployment {name!r} not found!")
    elif name is None and deployment_id is None:
        exit_with_error("Must provide a deployed flow's name or id")
    else:
        exit_with_error("Only provide a deployed flow's name or id")

    return deployment


async def create_work_queue_and_set_concurrency_limit(
    work_queue_name, work_pool_name, work_queue_concurrency
):
    async with get_client() as client:
        if work_queue_concurrency is not None and work_queue_name:
            try:
                try:
                    await check_work_pool_exists(work_pool_name)
                    res = await client.create_work_queue(
                        name=work_queue_name, work_pool_name=work_pool_name
                    )
                except ObjectAlreadyExists:
                    res = await client.read_work_queue_by_name(
                        name=work_queue_name, work_pool_name=work_pool_name
                    )
                    if res.concurrency_limit != work_queue_concurrency:
                        if work_pool_name is None:
                            app.console.print(
                                (
                                    f"Work queue {work_queue_name!r} already exists"
                                    " with a concurrency limit of"
                                    f" {res.concurrency_limit}, this limit is being"
                                    " updated..."
                                ),
                                style="red",
                            )
                        else:
                            app.console.print(
                                (
                                    f"Work queue {work_queue_name!r} in work pool"
                                    f" {work_pool_name!r} already exists with a"
                                    f" concurrency limit of {res.concurrency_limit},"
                                    " this limit is being updated..."
                                ),
                                style="red",
                            )
                await client.update_work_queue(
                    res.id, concurrency_limit=work_queue_concurrency
                )
                if work_pool_name is None:
                    app.console.print(
                        (
                            "Updated concurrency limit on work queue"
                            f" {work_queue_name!r} to {work_queue_concurrency}"
                        ),
                        style="green",
                    )
                else:
                    app.console.print(
                        (
                            "Updated concurrency limit on work queue"
                            f" {work_queue_name!r} in work pool {work_pool_name!r} to"
                            f" {work_queue_concurrency}"
                        ),
                        style="green",
                    )
            except Exception:
                exit_with_error(
                    "Failed to set concurrency limit on work queue"
                    f" {work_queue_name!r} in work pool {work_pool_name!r}."
                )
        elif work_queue_concurrency:
            app.console.print(
                "No work queue set! The concurrency limit cannot be updated."
            )


@inject_client
async def check_work_pool_exists(
    work_pool_name: Optional[str], client: PrefectClient = None
):
    if work_pool_name is not None:
        try:
            await client.read_work_pool(work_pool_name=work_pool_name)
        except ObjectNotFound:
            app.console.print(
                (
                    "\nThis deployment specifies a work pool name of"
                    f" {work_pool_name!r}, but no such work pool exists.\n"
                ),
                style="red ",
            )
            app.console.print("To create a work pool via the CLI:\n")
            app.console.print(
                f"$ prefect work-pool create {work_pool_name!r}\n", style="blue"
            )
            exit_with_error("Work pool not found!")


@inject_client
async def _print_deployment_work_pool_instructions(
    work_pool_name: str, client: PrefectClient = None
):
    work_pool = await client.read_work_pool(work_pool_name)
    blurb = (
        "\nTo execute flow runs from this deployment, start an agent "
        f"that pulls work from the {work_pool_name!r} work pool:"
    )
    command = f"$ prefect agent start -p {work_pool_name!r}"
    if work_pool.type != "prefect-agent":
        if experiment_enabled("workers"):
            blurb = (
                "\nTo execute flow runs from this deployment, start a"
                " worker that pulls work from the"
                f" {work_pool_name!r} work pool:"
            )
            command = f"$ prefect worker start -p {work_pool_name!r}"
        else:
            blurb = (
                "\nTo execute flow runs from this deployment, please"
                " enable the workers CLI and start a worker that pulls"
                f" work from the {work_pool_name!r} work pool:"
            )
            command = (
                "$ prefect config set"
                " PREFECT_EXPERIMENTAL_ENABLE_WORKERS=True\n$ prefect"
                f" worker start -p {work_pool_name!r}"
            )

    app.console.print(blurb)
    app.console.print(command, style="blue")


class RichTextIO:
    def __init__(self, console, prefix: str = None) -> None:
        self.console = console
        self.prefix = prefix

    def write(self, content: str):
        if self.prefix:
            content = self.prefix + content
        self.console.print(content)


@deployment_app.command()
async def inspect(name: str):
    """
    View details about a deployment.

    \b
    Example:
        \b
        $ prefect deployment inspect "hello-world/my-deployment"
        {
            'id': '610df9c3-0fb4-4856-b330-67f588d20201',
            'created': '2022-08-01T18:36:25.192102+00:00',
            'updated': '2022-08-01T18:36:25.188166+00:00',
            'name': 'my-deployment',
            'description': None,
            'flow_id': 'b57b0aa2-ef3a-479e-be49-381fb0483b4e',
            'schedules': None,
            'parameters': {'name': 'Marvin'},
            'tags': ['test'],
            'parameter_openapi_schema': {
                'title': 'Parameters',
                'type': 'object',
                'properties': {
                    'name': {
                        'title': 'name',
                        'type': 'string'
                    }
                },
                'required': ['name']
            },
            'storage_document_id': '63ef008f-1e5d-4e07-a0d4-4535731adb32',
            'infrastructure_document_id': '6702c598-7094-42c8-9785-338d2ec3a028',
            'infrastructure': {
                'type': 'process',
                'env': {},
                'labels': {},
                'name': None,
                'command': ['python', '-m', 'prefect.engine'],
                'stream_output': True
            }
        }

    """
    assert_deployment_name_format(name)

    async with get_client() as client:
        try:
            deployment = await client.read_deployment_by_name(name)
        except ObjectNotFound:
            exit_with_error(f"Deployment {name!r} not found!")

        deployment_json = deployment.dict(json_compatible=True)

        if deployment.infrastructure_document_id:
            deployment_json["infrastructure"] = Block._from_block_document(
                await client.read_block_document(deployment.infrastructure_document_id)
            ).dict(
                exclude={"_block_document_id", "_block_document_name", "_is_anonymous"}
            )

        if client.server_type == ServerType.CLOUD:
            deployment_json["automations"] = [
                a.dict()
                for a in await client.read_resource_related_automations(
                    f"prefect.deployment.{deployment.id}"
                )
            ]

    app.console.print(Pretty(deployment_json))


@schedule_app.command("create")
async def create_schedule(
    name: str,
    interval: Optional[float] = typer.Option(
        None,
        "--interval",
        help="An interval to schedule on, specified in seconds",
        min=0.0001,
    ),
    interval_anchor: Optional[str] = typer.Option(
        None,
        "--anchor-date",
        help="The anchor date for an interval schedule",
    ),
    rrule_string: Optional[str] = typer.Option(
        None, "--rrule", help="Deployment schedule rrule string"
    ),
    cron_string: Optional[str] = typer.Option(
        None, "--cron", help="Deployment schedule cron string"
    ),
    cron_day_or: Optional[str] = typer.Option(
        None,
        "--day_or",
        help="Control how croniter handles `day` and `day_of_week` entries",
    ),
    timezone: Optional[str] = typer.Option(
        None,
        "--timezone",
        help="Deployment schedule timezone string e.g. 'America/New_York'",
    ),
    active: Optional[bool] = typer.Option(
        True,
        "--active",
        help="Whether the schedule is active. Defaults to True.",
    ),
    replace: Optional[bool] = typer.Option(
        False,
        "--replace",
        help="Replace the deployment's current schedule(s) with this new schedule.",
    ),
    assume_yes: Optional[bool] = typer.Option(
        False,
        "--accept-yes",
        "-y",
        help="Accept the confirmation prompt without prompting",
    ),
):
    """
    Create a schedule for a given deployment.
    """
    assert_deployment_name_format(name)

    if sum(option is not None for option in [interval, rrule_string, cron_string]) != 1:
        exit_with_error(
            "Exactly one of `--interval`, `--rrule`, or `--cron` must be provided."
        )

    schedule = None

    if interval_anchor and not interval:
        exit_with_error("An anchor date can only be provided with an interval schedule")

    if interval is not None:
        if interval_anchor:
            try:
                pendulum.parse(interval_anchor)
            except ValueError:
                return exit_with_error("The anchor date must be a valid date string.")
        interval_schedule = {
            "interval": interval,
            "anchor_date": interval_anchor,
            "timezone": timezone,
        }
        schedule = IntervalSchedule(
            **{k: v for k, v in interval_schedule.items() if v is not None}
        )

    if cron_string is not None:
        cron_schedule = {
            "cron": cron_string,
            "day_or": cron_day_or,
            "timezone": timezone,
        }
        schedule = CronSchedule(
            **{k: v for k, v in cron_schedule.items() if v is not None}
        )

    if rrule_string is not None:
        # a timezone in the `rrule_string` gets ignored by the RRuleSchedule constructor
        if "TZID" in rrule_string and not timezone:
            exit_with_error(
                "You can provide a timezone by providing a dict with a `timezone` key"
                " to the --rrule option. E.g. {'rrule': 'FREQ=MINUTELY;INTERVAL=5',"
                " 'timezone': 'America/New_York'}.\nAlternatively, you can provide a"
                " timezone by passing in a --timezone argument."
            )
        try:
            schedule = RRuleSchedule(**json.loads(rrule_string))
            if timezone:
                # override timezone if specified via CLI argument
                schedule.timezone = timezone
        except json.JSONDecodeError:
            schedule = RRuleSchedule(rrule=rrule_string, timezone=timezone)

    if schedule is None:
        return exit_with_success(
            "Could not create a valid schedule from the provided options."
        )

    async with get_client() as client:
        try:
            deployment = await client.read_deployment_by_name(name)
        except ObjectNotFound:
            return exit_with_error(f"Deployment {name!r} not found!")

        num_schedules = len(deployment.schedules)
        noun = "schedule" if num_schedules == 1 else "schedules"

        if replace and num_schedules > 0:
            if not assume_yes and not typer.confirm(
                f"Are you sure you want to replace {num_schedules} {noun} for {name}?"
            ):
                return exit_with_error("Schedule replacement cancelled.")

            for existing_schedule in deployment.schedules:
                try:
                    await client.delete_deployment_schedule(
                        deployment.id, existing_schedule.id
                    )
                except ObjectNotFound:
                    pass

        await client.create_deployment_schedules(deployment.id, [(schedule, active)])

        if replace and num_schedules > 0:
            exit_with_success(f"Replaced existing deployment {noun} with new schedule!")
        else:
            exit_with_success("Created deployment schedule!")


@schedule_app.command("delete")
async def delete_schedule(
    deployment_name: str,
    schedule_id: UUID,
    assume_yes: Optional[bool] = typer.Option(
        False,
        "--accept-yes",
        "-y",
        help="Accept the confirmation prompt without prompting",
    ),
):
    """
    Delete a deployment schedule.
    """
    assert_deployment_name_format(deployment_name)

    async with get_client() as client:
        try:
            deployment = await client.read_deployment_by_name(deployment_name)
        except ObjectNotFound:
            return exit_with_error(f"Deployment {deployment_name} not found!")
<<<<<<< HEAD

        try:
            schedule = [s for s in deployment.schedules if s.id == schedule_id][0]
        except IndexError:
            return exit_with_error("Deployment schedule not found!")

        if not assume_yes and not typer.confirm(
            f"Are you sure you want to delete this schedule: {schedule.schedule}",
        ):
            return exit_with_error("Deletion cancelled.")

        try:
            await client.delete_deployment_schedule(deployment.id, schedule_id)
        except ObjectNotFound:
            exit_with_error("Deployment schedule not found!")

        exit_with_success(f"Deleted deployment schedule {schedule_id}")


@schedule_app.command("pause")
async def pause_schedule(deployment_name: str, schedule_id: UUID):
    """
    Pause a deployment schedule.
    """
    assert_deployment_name_format(deployment_name)

    async with get_client() as client:
        try:
            deployment = await client.read_deployment_by_name(deployment_name)
        except ObjectNotFound:
            return exit_with_error(f"Deployment {deployment_name!r} not found!")

        try:
            schedule = [s for s in deployment.schedules if s.id == schedule_id][0]
        except IndexError:
            return exit_with_error("Deployment schedule not found!")

        if not schedule.active:
            return exit_with_error(
                f"Deployment schedule {schedule_id} is already inactive"
            )

        await client.update_deployment_schedule(
            deployment.id, schedule_id, active=False
        )
        exit_with_success(
            f"Paused schedule {schedule.schedule} for deployment {deployment_name}"
        )


@schedule_app.command("resume")
async def resume_schedule(deployment_name: str, schedule_id: UUID):
    """
    Resume a deployment schedule.
    """
    assert_deployment_name_format(deployment_name)

    async with get_client() as client:
        try:
            deployment = await client.read_deployment_by_name(deployment_name)
        except ObjectNotFound:
            return exit_with_error(f"Deployment {deployment_name!r} not found!")

        try:
            schedule = [s for s in deployment.schedules if s.id == schedule_id][0]
        except IndexError:
            return exit_with_error("Deployment schedule not found!")

        if schedule.active:
            return exit_with_error(
                f"Deployment schedule {schedule_id} is already active"
            )

        await client.update_deployment_schedule(deployment.id, schedule_id, active=True)
        exit_with_success(
            f"Resumed schedule {schedule.schedule} for deployment {deployment_name}"
        )


@schedule_app.command("ls")
async def list_schedules(deployment_name: str):
    """
    View all schedules for a deployment.
    """
    assert_deployment_name_format(deployment_name)
    async with get_client() as client:
        try:
            deployment = await client.read_deployment_by_name(deployment_name)
        except ObjectNotFound:
            return exit_with_error(f"Deployment {deployment_name!r} not found!")

    def sort_by_created_key(schedule: DeploymentSchedule):  # noqa
        return pendulum.now("utc") - schedule.created

    def schedule_details(schedule: DeploymentSchedule):
        if isinstance(schedule.schedule, IntervalSchedule):
            return f"interval: {schedule.schedule.interval}s"
        elif isinstance(schedule.schedule, CronSchedule):
            return f"cron: {schedule.schedule.cron}"
        elif isinstance(schedule.schedule, RRuleSchedule):
            return f"rrule: {schedule.schedule.rrule}"
        else:
            return "unknown"

    table = Table(
        title="Deployment Schedules",
    )
    table.add_column("ID", style="blue", no_wrap=True)
    table.add_column("Schedule", style="cyan", no_wrap=False)
    table.add_column("Active", style="purple", no_wrap=True)

    for schedule in sorted(deployment.schedules, key=sort_by_created_key):
        table.add_row(
            str(schedule.id),
            schedule_details(schedule),
            str(schedule.active),
        )

    app.console.print(table)


@schedule_app.command("clear")
async def clear_schedules(
    deployment_name: str,
    assume_yes: Optional[bool] = typer.Option(
        False,
        "--accept-yes",
        "-y",
        help="Accept the confirmation prompt without prompting",
    ),
):
    """
    Clear all schedules for a deployment.
    """
    assert_deployment_name_format(deployment_name)
    async with get_client() as client:
        try:
            deployment = await client.read_deployment_by_name(deployment_name)
        except ObjectNotFound:
            return exit_with_error(f"Deployment {deployment_name!r} not found!")

        await client.read_flow(deployment.flow_id)

        # Get input from user: confirm removal of all schedules
        if not assume_yes and not typer.confirm(
            "Are you sure you want to clear all schedules for this deployment?",
        ):
            exit_with_error("Clearing schedules cancelled.")

        for schedule in deployment.schedules:
            try:
                await client.delete_deployment_schedule(deployment.id, schedule.id)
            except ObjectNotFound:
                pass

=======

        try:
            schedule = [s for s in deployment.schedules if s.id == schedule_id][0]
        except IndexError:
            return exit_with_error("Deployment schedule not found!")

        if not assume_yes and not typer.confirm(
            f"Are you sure you want to delete this schedule: {schedule.schedule}",
        ):
            return exit_with_error("Deletion cancelled.")

        try:
            await client.delete_deployment_schedule(deployment.id, schedule_id)
        except ObjectNotFound:
            exit_with_error("Deployment schedule not found!")

        exit_with_success(f"Deleted deployment schedule {schedule_id}")


@schedule_app.command("pause")
async def pause_schedule(deployment_name: str, schedule_id: UUID):
    """
    Pause a deployment schedule.
    """
    assert_deployment_name_format(deployment_name)

    async with get_client() as client:
        try:
            deployment = await client.read_deployment_by_name(deployment_name)
        except ObjectNotFound:
            return exit_with_error(f"Deployment {deployment_name!r} not found!")

        try:
            schedule = [s for s in deployment.schedules if s.id == schedule_id][0]
        except IndexError:
            return exit_with_error("Deployment schedule not found!")

        if not schedule.active:
            return exit_with_error(
                f"Deployment schedule {schedule_id} is already inactive"
            )

        await client.update_deployment_schedule(
            deployment.id, schedule_id, active=False
        )
        exit_with_success(
            f"Paused schedule {schedule.schedule} for deployment {deployment_name}"
        )


@schedule_app.command("resume")
async def resume_schedule(deployment_name: str, schedule_id: UUID):
    """
    Resume a deployment schedule.
    """
    assert_deployment_name_format(deployment_name)

    async with get_client() as client:
        try:
            deployment = await client.read_deployment_by_name(deployment_name)
        except ObjectNotFound:
            return exit_with_error(f"Deployment {deployment_name!r} not found!")

        try:
            schedule = [s for s in deployment.schedules if s.id == schedule_id][0]
        except IndexError:
            return exit_with_error("Deployment schedule not found!")

        if schedule.active:
            return exit_with_error(
                f"Deployment schedule {schedule_id} is already active"
            )

        await client.update_deployment_schedule(deployment.id, schedule_id, active=True)
        exit_with_success(
            f"Resumed schedule {schedule.schedule} for deployment {deployment_name}"
        )


@schedule_app.command("ls")
async def list_schedules(deployment_name: str):
    """
    View all schedules for a deployment.
    """
    assert_deployment_name_format(deployment_name)
    async with get_client() as client:
        try:
            deployment = await client.read_deployment_by_name(deployment_name)
        except ObjectNotFound:
            return exit_with_error(f"Deployment {deployment_name!r} not found!")

    def sort_by_created_key(schedule: DeploymentSchedule):  # noqa
        return pendulum.now("utc") - schedule.created

    def schedule_details(schedule: DeploymentSchedule):
        if isinstance(schedule.schedule, IntervalSchedule):
            return f"interval: {schedule.schedule.interval}s"
        elif isinstance(schedule.schedule, CronSchedule):
            return f"cron: {schedule.schedule.cron}"
        elif isinstance(schedule.schedule, RRuleSchedule):
            return f"rrule: {schedule.schedule.rrule}"
        else:
            return "unknown"

    table = Table(
        title="Deployment Schedules",
    )
    table.add_column("ID", style="blue", no_wrap=True)
    table.add_column("Schedule", style="cyan", no_wrap=False)
    table.add_column("Active", style="purple", no_wrap=True)

    for schedule in sorted(deployment.schedules, key=sort_by_created_key):
        table.add_row(
            str(schedule.id),
            schedule_details(schedule),
            str(schedule.active),
        )

    app.console.print(table)


@schedule_app.command("clear")
async def clear_schedules(
    deployment_name: str,
    assume_yes: Optional[bool] = typer.Option(
        False,
        "--accept-yes",
        "-y",
        help="Accept the confirmation prompt without prompting",
    ),
):
    """
    Clear all schedules for a deployment.
    """
    assert_deployment_name_format(deployment_name)
    async with get_client() as client:
        try:
            deployment = await client.read_deployment_by_name(deployment_name)
        except ObjectNotFound:
            return exit_with_error(f"Deployment {deployment_name!r} not found!")

        await client.read_flow(deployment.flow_id)

        # Get input from user: confirm removal of all schedules
        if not assume_yes and not typer.confirm(
            "Are you sure you want to clear all schedules for this deployment?",
        ):
            exit_with_error("Clearing schedules cancelled.")

        for schedule in deployment.schedules:
            try:
                await client.delete_deployment_schedule(deployment.id, schedule.id)
            except ObjectNotFound:
                pass

>>>>>>> 224fe561
        exit_with_success(f"Cleared all schedules for deployment {deployment_name}")


@deployment_app.command("set-schedule", deprecated=True)
async def _set_schedule(
    name: str,
    interval: Optional[float] = typer.Option(
        None,
        "--interval",
        help="An interval to schedule on, specified in seconds",
        min=0.0001,
    ),
    interval_anchor: Optional[str] = typer.Option(
        None,
        "--anchor-date",
        help="The anchor date for an interval schedule",
    ),
    rrule_string: Optional[str] = typer.Option(
        None, "--rrule", help="Deployment schedule rrule string"
    ),
    cron_string: Optional[str] = typer.Option(
        None, "--cron", help="Deployment schedule cron string"
    ),
    cron_day_or: Optional[str] = typer.Option(
        None,
        "--day_or",
        help="Control how croniter handles `day` and `day_of_week` entries",
    ),
    timezone: Optional[str] = typer.Option(
        None,
        "--timezone",
        help="Deployment schedule timezone string e.g. 'America/New_York'",
    ),
    no_schedule: bool = typer.Option(
        False,
        "--no-schedule",
        help="An optional flag to disable scheduling for this deployment.",
    ),
    deprecated=True,
):
    """
    Set schedule for a given deployment.

    This command is deprecated. Use `prefect deployment schedule create` instead.
    """
    assert_deployment_name_format(name)

    exclusive_options = sum(
        option is not None
        for option in [interval, rrule_string, cron_string] + [no_schedule or None]
    )

    if exclusive_options != 1:
        exit_with_error(
            "Exactly one of `--interval`, `--rrule`, `--cron` or `--no-schedule` must"
            " be provided."
        )

    if no_schedule:
        return await clear_schedules(name)
    else:
        async with get_client() as client:
            try:
                deployment = await client.read_deployment_by_name(name)
            except ObjectNotFound:
                return exit_with_error(f"Deployment {name!r} not found!")

            if len(deployment.schedules) > 1:
                return exit_with_error(
                    f"Deployment {name!r} has multiple schedules. "
                    "Use `prefect deployment schedules create` instead."
                )

            if deployment.schedules:
                try:
                    await client.delete_deployment_schedule(
                        deployment.id, deployment.schedules[0].id
                    )
                except ObjectNotFound:
                    pass

            await create_schedule(
                name=name,
                interval=interval,
                interval_anchor=interval_anchor,
                rrule_string=rrule_string,
                cron_string=cron_string,
                cron_day_or=cron_day_or,
                timezone=timezone,
                active=True,
            )


@deployment_app.command("pause-schedule", deprecated=True)
async def _pause_schedule(
    name: str,
):
    """
    Pause schedule of a given deployment.

    This command is deprecated. Use `prefect deployment schedule pause` instead.
    """
    assert_deployment_name_format(name)

    async with get_client() as client:
        try:
            deployment = await client.read_deployment_by_name(name)
        except ObjectNotFound:
            return exit_with_error(f"Deployment {name!r} not found!")

        if not deployment.schedules:
            return exit_with_error(f"Deployment {name!r} has no schedules.")

        if len(deployment.schedules) > 1:
            return exit_with_error(
                f"Deployment {name!r} has multiple schedules. Use `prefect deployment"
                " schedule pause <deployment_name> <schedule_id>`"
            )

        return await pause_schedule(name, deployment.schedules[0].id)


@deployment_app.command("resume-schedule", deprecated=True)
async def _resume_schedule(
    name: str,
):
    """
    Resume schedule of a given deployment.

    This command is deprecated. Use `prefect deployment schedule resume` instead.
    """
    # TODO only work if there is one schedule, otherwise error
    assert_deployment_name_format(name)
    async with get_client() as client:
        try:
            deployment = await client.read_deployment_by_name(name)
        except ObjectNotFound:
            return exit_with_error(f"Deployment {name!r} not found!")
<<<<<<< HEAD

        if not deployment.schedules:
            return exit_with_error(f"Deployment {name!r} has no schedules.")

=======

        if not deployment.schedules:
            return exit_with_error(f"Deployment {name!r} has no schedules.")

>>>>>>> 224fe561
        if len(deployment.schedules) > 1:
            return exit_with_error(
                f"Deployment {name!r} has multiple schedules. "
                "Use `prefect deployment schedule pause <deployment_name> <schedule_id>"
            )

        return await resume_schedule(name, deployment.schedules[0].id)


@deployment_app.command()
async def ls(flow_name: List[str] = None, by_created: bool = False):
    """
    View all deployments or deployments for specific flows.
    """
    async with get_client() as client:
        deployments = await client.read_deployments(
            flow_filter=FlowFilter(name={"any_": flow_name}) if flow_name else None
        )
        flows = {
            flow.id: flow
            for flow in await client.read_flows(
                flow_filter=FlowFilter(id={"any_": [d.flow_id for d in deployments]})
            )
        }

    def sort_by_name_keys(d):
        return flows[d.flow_id].name, d.name

    def sort_by_created_key(d):
        return pendulum.now("utc") - d.created

    table = Table(
        title="Deployments",
    )
    table.add_column("Name", style="blue", no_wrap=True)
    table.add_column("ID", style="cyan", no_wrap=True)

    for deployment in sorted(
        deployments, key=sort_by_created_key if by_created else sort_by_name_keys
    ):
        table.add_row(
            f"{flows[deployment.flow_id].name}/[bold]{deployment.name}[/]",
            str(deployment.id),
        )

    app.console.print(table)


@deployment_app.command()
async def run(
    name: Optional[str] = typer.Argument(
        None, help="A deployed flow's name: <FLOW_NAME>/<DEPLOYMENT_NAME>"
    ),
    deployment_id: Optional[str] = typer.Option(
        None,
        "--id",
        help=("A deployment id to search for if no name is given"),
<<<<<<< HEAD
=======
    ),
    job_variables: List[str] = typer.Option(
        None,
        "-jv",
        "--job-variable",
        help=(
            "A key, value pair (key=value) specifying a flow run job variable. The value will"
            " be interpreted as JSON. May be passed multiple times to specify multiple"
            " job variable values."
        ),
>>>>>>> 224fe561
    ),
    params: List[str] = typer.Option(
        None,
        "-p",
        "--param",
        help=(
            "A key, value pair (key=value) specifying a flow parameter. The value will"
            " be interpreted as JSON. May be passed multiple times to specify multiple"
            " parameter values."
        ),
    ),
    multiparams: Optional[str] = typer.Option(
        None,
        "--params",
        help=(
            "A mapping of parameters to values. To use a stdin, pass '-'. Any "
            "parameters passed with `--param` will take precedence over these values."
        ),
    ),
    start_in: Optional[str] = typer.Option(
        None,
        "--start-in",
        help=(
            "A human-readable string specifying a time interval to wait before starting"
            " the flow run. E.g. 'in 5 minutes', 'in 1 hour', 'in 2 days'."
        ),
    ),
    start_at: Optional[str] = typer.Option(
        None,
        "--start-at",
        help=(
            "A human-readable string specifying a time to start the flow run. E.g."
            " 'at 5:30pm', 'at 2022-08-01 17:30', 'at 2022-08-01 17:30:00'."
        ),
    ),
    tags: List[str] = typer.Option(
        [],
        "--tag",
        help=("Tag(s) to be applied to flow run."),
    ),
    watch: bool = typer.Option(
        False,
        "--watch",
        help=("Whether to poll the flow run until a terminal state is reached."),
    ),
    watch_interval: Optional[int] = typer.Option(
        None,
        "--watch-interval",
        help=("How often to poll the flow run for state changes (in seconds)."),
    ),
    watch_timeout: Optional[int] = typer.Option(
        None,
        "--watch-timeout",
        help=("Timeout for --watch."),
    ),
):
    """
    Create a flow run for the given flow and deployment.

    The flow run will be scheduled to run immediately unless `--start-in` or `--start-at` is specified.
    The flow run will not execute until a worker starts.
    To watch the flow run until it reaches a terminal state, use the `--watch` flag.
    """
    import dateparser

    now = pendulum.now("UTC")

    multi_params = {}
    if multiparams:
        if multiparams == "-":
            multiparams = sys.stdin.read()
            if not multiparams:
                exit_with_error("No data passed to stdin")

        try:
            multi_params = json.loads(multiparams)
        except ValueError as exc:
            exit_with_error(f"Failed to parse JSON: {exc}")
        if watch_interval and not watch:
            exit_with_error(
                "`--watch-interval` can only be used with `--watch`.",
            )
    cli_params = _load_json_key_values(params, "parameter")
    conflicting_keys = set(cli_params.keys()).intersection(multi_params.keys())
    if conflicting_keys:
        app.console.print(
            "The following parameters were specified by `--param` and `--params`, the "
            f"`--param` value will be used: {conflicting_keys}"
        )
    parameters = {**multi_params, **cli_params}

    job_vars = _load_json_key_values(job_variables, "job variable")
    if start_in and start_at:
        exit_with_error(
            "Only one of `--start-in` or `--start-at` can be set, not both."
        )

    elif start_in is None and start_at is None:
        scheduled_start_time = now
        human_dt_diff = " (now)"
    else:
        if start_in:
            start_time_raw = "in " + start_in
        else:
            start_time_raw = "at " + start_at
        with warnings.catch_warnings():
            # PyTZ throws a warning based on dateparser usage of the library
            # See https://github.com/scrapinghub/dateparser/issues/1089
            warnings.filterwarnings("ignore", module="dateparser")

            try:
                start_time_parsed = dateparser.parse(
                    start_time_raw,
                    settings={
                        "TO_TIMEZONE": "UTC",
                        "RETURN_AS_TIMEZONE_AWARE": False,
                        "PREFER_DATES_FROM": "future",
                        "RELATIVE_BASE": datetime.fromtimestamp(
                            now.timestamp(), tz=timezone.utc
                        ),
                    },
                )

            except Exception as exc:
                exit_with_error(f"Failed to parse '{start_time_raw!r}': {exc!s}")

        if start_time_parsed is None:
            exit_with_error(f"Unable to parse scheduled start time {start_time_raw!r}.")

        scheduled_start_time = pendulum.instance(start_time_parsed)
        human_dt_diff = (
            " (" + pendulum.format_diff(scheduled_start_time.diff(now)) + ")"
        )

    async with get_client() as client:
        deployment = await get_deployment(client, name, deployment_id)
        flow = await client.read_flow(deployment.flow_id)

        deployment_parameters = deployment.parameter_openapi_schema["properties"].keys()
        unknown_keys = set(parameters.keys()).difference(deployment_parameters)
        if unknown_keys:
            available_parameters = (
                (
                    "The following parameters are available on the deployment: "
                    + listrepr(deployment_parameters, sep=", ")
                )
                if deployment_parameters
                else "This deployment does not accept parameters."
            )

            exit_with_error(
                "The following parameters were specified but not found on the "
                f"deployment: {listrepr(unknown_keys, sep=', ')}"
                f"\n{available_parameters}"
            )

        app.console.print(
            f"Creating flow run for deployment '{flow.name}/{deployment.name}'...",
        )

        try:
            flow_run = await client.create_flow_run_from_deployment(
                deployment.id,
                parameters=parameters,
                state=Scheduled(scheduled_time=scheduled_start_time),
                tags=tags,
<<<<<<< HEAD
=======
                job_variables=job_vars,
>>>>>>> 224fe561
            )
        except PrefectHTTPStatusError as exc:
            detail = exc.response.json().get("detail")
            if detail:
                exit_with_error(
                    exc.response.json()["detail"],
                )
            else:
                raise

    if PREFECT_UI_URL:
        run_url = f"{PREFECT_UI_URL.value()}/flow-runs/flow-run/{flow_run.id}"
    else:
        run_url = "<no dashboard available>"

    datetime_local_tz = scheduled_start_time.in_tz(pendulum.tz.local_timezone())
    scheduled_display = (
        datetime_local_tz.to_datetime_string()
        + " "
        + datetime_local_tz.tzname()
        + human_dt_diff
    )

    app.console.print(f"Created flow run {flow_run.name!r}.")
    app.console.print(
        textwrap.dedent(
            f"""
        └── UUID: {flow_run.id}
        └── Parameters: {flow_run.parameters}
        └── Job Variables: {flow_run.job_variables}
        └── Scheduled start time: {scheduled_display}
        └── URL: {run_url}
        """
        ).strip(),
        soft_wrap=True,
    )
    if watch:
        watch_interval = 5 if watch_interval is None else watch_interval
        app.console.print(f"Watching flow run '{flow_run.name!r}'...")
        finished_flow_run = await wait_for_flow_run(
            flow_run.id,
            timeout=watch_timeout,
            poll_interval=watch_interval,
            log_states=True,
        )
        finished_flow_run_state = finished_flow_run.state
        if finished_flow_run_state.is_completed():
            exit_with_success(
                f"Flow run finished successfully in {finished_flow_run_state.name!r}."
            )
        exit_with_error(
            f"Flow run finished in state {finished_flow_run_state.name!r}.",
            code=1,
        )


def _load_deployments(path: Path, quietly=False) -> PrefectObjectRegistry:
    """
    Load deployments from the path the user gave on the command line, giving helpful
    error messages if they cannot be loaded.
    """
    if path.suffix == ".py":
        from_msg = "python script"
        loader = registry_from_script

    elif path.suffix in (".yaml", ".yml"):
        from_msg = "yaml file"
        loader = load_deployments_from_yaml

    else:
        exit_with_error("Unknown file type. Expected a '.py', '.yml', or '.yaml' file.")

    if not quietly:
        app.console.print(
            f"Loading deployments from {from_msg} at [green]{str(path)!r}[/]..."
        )
    try:
        specs = loader(path)
    except ScriptError as exc:
        app.console.print(exc)
        app.console.print(exception_traceback(exc.user_exc))
        exit_with_error(f"Failed to load deployments from {str(path)!r}")

    if not specs:
        exit_with_error("No deployments found!", style="yellow")

    return specs


@deployment_app.command()
async def apply(
    paths: List[str] = typer.Argument(
        ...,
        help="One or more paths to deployment YAML files.",
    ),
    upload: bool = typer.Option(
        False,
        "--upload",
        help=(
            "A flag that, when provided, uploads this deployment's files to remote"
            " storage."
        ),
    ),
    work_queue_concurrency: int = typer.Option(
        None,
        "--limit",
        "-l",
        help=(
            "Sets the concurrency limit on the work queue that handles this"
            " deployment's runs"
        ),
    ),
):
    """
    Create or update a deployment from a YAML file.
    """
    deployment = None
    async with get_client() as client:
        for path in paths:
            try:
                deployment = await Deployment.load_from_yaml(path)
                app.console.print(
                    f"Successfully loaded {deployment.name!r}", style="green"
                )
            except Exception as exc:
                exit_with_error(
                    f"'{path!s}' did not conform to deployment spec: {exc!r}"
                )

            assert deployment

            await create_work_queue_and_set_concurrency_limit(
                deployment.work_queue_name,
                deployment.work_pool_name,
                work_queue_concurrency,
            )

            if upload:
                if (
                    deployment.storage
                    and "put-directory" in deployment.storage.get_block_capabilities()
                ):
                    file_count = await deployment.upload_to_storage()
                    if file_count:
                        app.console.print(
                            (
                                f"Successfully uploaded {file_count} files to"
                                f" {deployment.location}"
                            ),
                            style="green",
                        )
                else:
                    app.console.print(
                        (
                            f"Deployment storage {deployment.storage} does not have"
                            " upload capabilities; no files uploaded."
                        ),
                        style="red",
                    )
            await check_work_pool_exists(
                work_pool_name=deployment.work_pool_name, client=client
            )

            if client.server_type != ServerType.CLOUD and deployment.triggers:
                app.console.print(
                    (
                        "Deployment triggers are only supported on "
                        f"Prefect Cloud. Triggers defined in {path!r} will be "
                        "ignored."
                    ),
                    style="red",
                )

            deployment_id = await deployment.apply()
            app.console.print(
                (
                    f"Deployment '{deployment.flow_name}/{deployment.name}'"
                    f" successfully created with id '{deployment_id}'."
                ),
                style="green",
            )

            if PREFECT_UI_URL:
                app.console.print(
                    "View Deployment in UI:"
                    f" {PREFECT_UI_URL.value()}/deployments/deployment/{deployment_id}"
                )

            if deployment.work_pool_name is not None:
                await _print_deployment_work_pool_instructions(
                    work_pool_name=deployment.work_pool_name, client=client
                )
            elif deployment.work_queue_name is not None:
                app.console.print(
                    "\nTo execute flow runs from this deployment, start an agent that"
                    f" pulls work from the {deployment.work_queue_name!r} work queue:"
                )
                app.console.print(
                    f"$ prefect agent start -q {deployment.work_queue_name!r}",
                    style="blue",
                )
            else:
                app.console.print(
                    (
                        "\nThis deployment does not specify a work queue name, which"
                        " means agents will not be able to pick up its runs. To add a"
                        " work queue, edit the deployment spec and re-run this command,"
                        " or visit the deployment in the UI."
                    ),
                    style="red",
                )


@deployment_app.command()
async def delete(
    name: Optional[str] = typer.Argument(
        None, help="A deployed flow's name: <FLOW_NAME>/<DEPLOYMENT_NAME>"
    ),
    deployment_id: Optional[str] = typer.Option(
        None, "--id", help="A deployment id to search for if no name is given"
    ),
):
    """
    Delete a deployment.

    \b
    Examples:
        \b
        $ prefect deployment delete test_flow/test_deployment
        $ prefect deployment delete --id dfd3e220-a130-4149-9af6-8d487e02fea6
    """
    async with get_client() as client:
        if name is None and deployment_id is not None:
            try:
                await client.delete_deployment(deployment_id)
                exit_with_success(f"Deleted deployment '{deployment_id}'.")
            except ObjectNotFound:
                exit_with_error(f"Deployment {deployment_id!r} not found!")
        elif name is not None:
            try:
                deployment = await client.read_deployment_by_name(name)
                await client.delete_deployment(deployment.id)
                exit_with_success(f"Deleted deployment '{name}'.")
            except ObjectNotFound:
                exit_with_error(f"Deployment {name!r} not found!")
        else:
            exit_with_error("Must provide a deployment name or id")


builtin_infrastructure_types = [
    slug
    for slug, block in get_registry_for_type(Block).items()
    if "run-infrastructure" in block.get_block_capabilities()
]


@deployment_app.command()
async def build(
    entrypoint: str = typer.Argument(
        ...,
        help=(
            "The path to a flow entrypoint, in the form of"
            " `./path/to/file.py:flow_func_name`"
        ),
    ),
    name: str = typer.Option(
        None, "--name", "-n", help="The name to give the deployment."
    ),
    description: str = typer.Option(
        None,
        "--description",
        "-d",
        help=(
            "The description to give the deployment. If not provided, the description"
            " will be populated from the flow's description."
        ),
    ),
    version: str = typer.Option(
        None, "--version", "-v", help="A version to give the deployment."
    ),
    tags: List[str] = typer.Option(
        None,
        "-t",
        "--tag",
        help=(
            "One or more optional tags to apply to the deployment. Note: tags are used"
            " only for organizational purposes. For delegating work to agents, use the"
            " --work-queue flag."
        ),
    ),
    work_queue_name: str = typer.Option(
        None,
        "-q",
        "--work-queue",
        help=(
            "The work queue that will handle this deployment's runs. "
            "It will be created if it doesn't already exist. Defaults to `None`. "
            "Note that if a work queue is not set, work will not be scheduled."
        ),
    ),
    work_pool_name: str = typer.Option(
        None,
        "-p",
        "--pool",
        help="The work pool that will handle this deployment's runs.",
    ),
    work_queue_concurrency: int = typer.Option(
        None,
        "--limit",
        "-l",
        help=(
            "Sets the concurrency limit on the work queue that handles this"
            " deployment's runs"
        ),
    ),
    infra_type: str = typer.Option(
        None,
        "--infra",
        "-i",
        help="The infrastructure type to use, prepopulated with defaults. For example: "
        + listrepr(builtin_infrastructure_types, sep=", "),
    ),
    infra_block: str = typer.Option(
        None,
        "--infra-block",
        "-ib",
        help="The slug of the infrastructure block to use as a template.",
    ),
    overrides: List[str] = typer.Option(
        None,
        "--override",
        help=(
            "One or more optional infrastructure overrides provided as a dot delimited"
            " path, e.g., `env.env_key=env_value`"
        ),
    ),
    storage_block: str = typer.Option(
        None,
        "--storage-block",
        "-sb",
        help=(
            "The slug of a remote storage block. Use the syntax:"
            " 'block_type/block_name', where block_type is one of 'github', 's3',"
            " 'gcs', 'azure', 'smb', or a registered block from a library that"
            " implements the WritableDeploymentStorage interface such as"
            " 'gitlab-repository', 'bitbucket-repository', 's3-bucket',"
            " 'gcs-bucket'"
        ),
    ),
    skip_upload: bool = typer.Option(
        False,
        "--skip-upload",
        help=(
            "A flag that, when provided, skips uploading this deployment's files to"
            " remote storage."
        ),
    ),
    cron: str = typer.Option(
        None,
        "--cron",
        help="A cron string that will be used to set a CronSchedule on the deployment.",
    ),
    interval: int = typer.Option(
        None,
        "--interval",
        help=(
            "An integer specifying an interval (in seconds) that will be used to set an"
            " IntervalSchedule on the deployment."
        ),
    ),
    interval_anchor: Optional[str] = typer.Option(
        None, "--anchor-date", help="The anchor date for an interval schedule"
    ),
    rrule: str = typer.Option(
        None,
        "--rrule",
        help="An RRule that will be used to set an RRuleSchedule on the deployment.",
    ),
    timezone: str = typer.Option(
        None,
        "--timezone",
        help="Deployment schedule timezone string e.g. 'America/New_York'",
    ),
    path: str = typer.Option(
        None,
        "--path",
        help=(
            "An optional path to specify a subdirectory of remote storage to upload to,"
            " or to point to a subdirectory of a locally stored flow."
        ),
    ),
    output: str = typer.Option(
        None,
        "--output",
        "-o",
        help="An optional filename to write the deployment file to.",
    ),
    _apply: bool = typer.Option(
        False,
        "--apply",
        "-a",
        help=(
            "An optional flag to automatically register the resulting deployment with"
            " the API."
        ),
    ),
    param: List[str] = typer.Option(
        None,
        "--param",
        help=(
            "An optional parameter override, values are parsed as JSON strings e.g."
            " --param question=ultimate --param answer=42"
        ),
    ),
    params: str = typer.Option(
        None,
        "--params",
        help=(
            "An optional parameter override in a JSON string format e.g."
            ' --params=\'{"question": "ultimate", "answer": 42}\''
        ),
    ),
    no_schedule: bool = typer.Option(
        False,
        "--no-schedule",
        help="An optional flag to disable scheduling for this deployment.",
    ),
):
    """
    Generate a deployment YAML from /path/to/file.py:flow_function
    """
    # validate inputs
    if not name:
        exit_with_error(
            "A name for this deployment must be provided with the '--name' flag."
        )

    if (
        len([value for value in (cron, rrule, interval) if value is not None])
        + (1 if no_schedule else 0)
        > 1
    ):
        exit_with_error("Only one schedule type can be provided.")

    if infra_block and infra_type:
        exit_with_error(
            "Only one of `infra` or `infra_block` can be provided, please choose one."
        )

    output_file = None
    if output:
        output_file = Path(output)
        if output_file.suffix and output_file.suffix != ".yaml":
            exit_with_error("Output file must be a '.yaml' file.")
        else:
            output_file = output_file.with_suffix(".yaml")

    # validate flow
    try:
        fpath, obj_name = entrypoint.rsplit(":", 1)
    except ValueError as exc:
        if str(exc) == "not enough values to unpack (expected 2, got 1)":
            missing_flow_name_msg = (
                "Your flow entrypoint must include the name of the function that is"
                f" the entrypoint to your flow.\nTry {entrypoint}:<flow_name>"
            )
            exit_with_error(missing_flow_name_msg)
        else:
            raise exc
    try:
        flow = await run_sync_in_worker_thread(load_flow_from_entrypoint, entrypoint)
    except Exception as exc:
        exit_with_error(exc)
    app.console.print(f"Found flow {flow.name!r}", style="green")
    infra_overrides = {}
    for override in overrides or []:
        key, value = override.split("=", 1)
        infra_overrides[key] = value

    if infra_block:
        infrastructure = await Block.load(infra_block)
    elif infra_type:
        # Create an instance of the given type
        infrastructure = Block.get_block_class_from_key(infra_type)()
    else:
        # will reset to a default of Process is no infra is present on the
        # server-side definition of this deployment
        infrastructure = None

    if interval_anchor and not interval:
        exit_with_error("An anchor date can only be provided with an interval schedule")

    schedule = None
    if cron:
        cron_kwargs = {"cron": cron, "timezone": timezone}
        schedule = CronSchedule(
            **{k: v for k, v in cron_kwargs.items() if v is not None}
        )
    elif interval:
        interval_kwargs = {
            "interval": timedelta(seconds=interval),
            "anchor_date": interval_anchor,
            "timezone": timezone,
        }
        schedule = IntervalSchedule(
            **{k: v for k, v in interval_kwargs.items() if v is not None}
        )
    elif rrule:
        try:
            schedule = RRuleSchedule(**json.loads(rrule))
            if timezone:
                # override timezone if specified via CLI argument
                schedule.timezone = timezone
        except json.JSONDecodeError:
            schedule = RRuleSchedule(rrule=rrule, timezone=timezone)

    # parse storage_block
    if storage_block:
        block_type, block_name, *block_path = storage_block.split("/")
        if block_path and path:
            exit_with_error(
                "Must provide a `path` explicitly or provide one on the storage block"
                " specification, but not both."
            )
        elif not path:
            path = "/".join(block_path)
        storage_block = f"{block_type}/{block_name}"
        storage = await Block.load(storage_block)
    else:
        storage = None

    if create_default_ignore_file(path="."):
        app.console.print(
            (
                "Default '.prefectignore' file written to"
                f" {(Path('.') / '.prefectignore').absolute()}"
            ),
            style="green",
        )

    if param and (params is not None):
        exit_with_error("Can only pass one of `param` or `params` options")

    parameters = dict()

    if param:
        for p in param or []:
            k, unparsed_value = p.split("=", 1)
            try:
                v = json.loads(unparsed_value)
                app.console.print(
                    f"The parameter value {unparsed_value} is parsed as a JSON string"
                )
            except json.JSONDecodeError:
                v = unparsed_value
            parameters[k] = v

    if params is not None:
        parameters = json.loads(params)

    # set up deployment object
    entrypoint = (
        f"{Path(fpath).absolute().relative_to(Path('.').absolute())}:{obj_name}"
    )

    init_kwargs = dict(
        path=path,
        entrypoint=entrypoint,
        version=version,
        storage=storage,
        infra_overrides=infra_overrides or {},
    )

    if parameters:
        init_kwargs["parameters"] = parameters

    if description:
        init_kwargs["description"] = description

    # if a schedule, tags, work_queue_name, or infrastructure are not provided via CLI,
    # we let `build_from_flow` load them from the server
    if schedule or no_schedule:
        init_kwargs.update(schedule=schedule)
    if tags:
        init_kwargs.update(tags=tags)
    if infrastructure:
        init_kwargs.update(infrastructure=infrastructure)
    if work_queue_name:
        init_kwargs.update(work_queue_name=work_queue_name)
    if work_pool_name:
        init_kwargs.update(work_pool_name=work_pool_name)

    deployment_loc = output_file or f"{obj_name}-deployment.yaml"
    deployment = await Deployment.build_from_flow(
        flow=flow,
        name=name,
        output=deployment_loc,
        skip_upload=skip_upload,
        apply=False,
        **init_kwargs,
    )
    app.console.print(
        f"Deployment YAML created at '{Path(deployment_loc).absolute()!s}'.",
        style="green",
    )

    await create_work_queue_and_set_concurrency_limit(
        deployment.work_queue_name, deployment.work_pool_name, work_queue_concurrency
    )

    # we process these separately for informative output
    if not skip_upload:
        if (
            deployment.storage
            and "put-directory" in deployment.storage.get_block_capabilities()
        ):
            file_count = await deployment.upload_to_storage()
            if file_count:
                app.console.print(
                    (
                        f"Successfully uploaded {file_count} files to"
                        f" {deployment.location}"
                    ),
                    style="green",
                )
        else:
            app.console.print(
                (
                    f"Deployment storage {deployment.storage} does not have upload"
                    " capabilities; no files uploaded.  Pass --skip-upload to suppress"
                    " this warning."
                ),
                style="green",
            )

    if _apply:
        async with get_client() as client:
            await check_work_pool_exists(
                work_pool_name=deployment.work_pool_name, client=client
            )
            deployment_id = await deployment.apply()
            app.console.print(
                (
                    f"Deployment '{deployment.flow_name}/{deployment.name}'"
                    f" successfully created with id '{deployment_id}'."
                ),
                style="green",
            )
            if deployment.work_pool_name is not None:
                await _print_deployment_work_pool_instructions(
                    work_pool_name=deployment.work_pool_name, client=client
                )

            elif deployment.work_queue_name is not None:
                app.console.print(
                    "\nTo execute flow runs from this deployment, start an agent that"
                    f" pulls work from the {deployment.work_queue_name!r} work queue:"
                )
                app.console.print(
                    f"$ prefect agent start -q {deployment.work_queue_name!r}",
                    style="blue",
                )
            else:
                app.console.print(
                    (
                        "\nThis deployment does not specify a work queue name, which"
                        " means agents will not be able to pick up its runs. To add a"
                        " work queue, edit the deployment spec and re-run this command,"
                        " or visit the deployment in the UI."
                    ),
                    style="red",
                )


def _load_json_key_values(
    cli_input: List[str], display_name: str
) -> Dict[str, Union[dict, str, int]]:
    """
    Parse a list of strings formatted as "key=value" where the value is loaded as JSON.

    We do the best here to display a helpful JSON parsing message, e.g.
    ```
    Error: Failed to parse JSON for parameter 'name' with value

        foo

    JSON Error: Expecting value: line 1 column 1 (char 0)
    Did you forget to include quotes? You may need to escape so your shell does not remove them, e.g. \"
    ```

    Args:
        cli_input: A list of "key=value" strings to parse
        display_name: A name to display in exceptions

    Returns:
        A mapping of keys -> parsed values
    """
    parsed = {}

    def cast_value(value: str) -> Any:
        """Cast the value from a string to a valid JSON type; add quotes for the user
        if necessary
        """
        try:
            return json.loads(value)
        except ValueError as exc:
            if (
                "Extra data" in str(exc) or "Expecting value" in str(exc)
            ) and '"' not in value:
                return cast_value(f'"{value}"')
            raise exc

    for spec in cli_input:
        try:
            key, _, value = spec.partition("=")
        except ValueError:
            exit_with_error(
                f"Invalid {display_name} option {spec!r}. Expected format 'key=value'."
            )

        try:
            parsed[key] = cast_value(value)
        except ValueError as exc:
            indented_value = textwrap.indent(value, prefix="\t")
            exit_with_error(
                f"Failed to parse JSON for {display_name} {key!r} with value"
                f"\n\n{indented_value}\n\n"
                f"JSON Error: {exc}"
            )

    return parsed<|MERGE_RESOLUTION|>--- conflicted
+++ resolved
@@ -466,7 +466,6 @@
             deployment = await client.read_deployment_by_name(deployment_name)
         except ObjectNotFound:
             return exit_with_error(f"Deployment {deployment_name} not found!")
-<<<<<<< HEAD
 
         try:
             schedule = [s for s in deployment.schedules if s.id == schedule_id][0]
@@ -622,163 +621,6 @@
             except ObjectNotFound:
                 pass
 
-=======
-
-        try:
-            schedule = [s for s in deployment.schedules if s.id == schedule_id][0]
-        except IndexError:
-            return exit_with_error("Deployment schedule not found!")
-
-        if not assume_yes and not typer.confirm(
-            f"Are you sure you want to delete this schedule: {schedule.schedule}",
-        ):
-            return exit_with_error("Deletion cancelled.")
-
-        try:
-            await client.delete_deployment_schedule(deployment.id, schedule_id)
-        except ObjectNotFound:
-            exit_with_error("Deployment schedule not found!")
-
-        exit_with_success(f"Deleted deployment schedule {schedule_id}")
-
-
-@schedule_app.command("pause")
-async def pause_schedule(deployment_name: str, schedule_id: UUID):
-    """
-    Pause a deployment schedule.
-    """
-    assert_deployment_name_format(deployment_name)
-
-    async with get_client() as client:
-        try:
-            deployment = await client.read_deployment_by_name(deployment_name)
-        except ObjectNotFound:
-            return exit_with_error(f"Deployment {deployment_name!r} not found!")
-
-        try:
-            schedule = [s for s in deployment.schedules if s.id == schedule_id][0]
-        except IndexError:
-            return exit_with_error("Deployment schedule not found!")
-
-        if not schedule.active:
-            return exit_with_error(
-                f"Deployment schedule {schedule_id} is already inactive"
-            )
-
-        await client.update_deployment_schedule(
-            deployment.id, schedule_id, active=False
-        )
-        exit_with_success(
-            f"Paused schedule {schedule.schedule} for deployment {deployment_name}"
-        )
-
-
-@schedule_app.command("resume")
-async def resume_schedule(deployment_name: str, schedule_id: UUID):
-    """
-    Resume a deployment schedule.
-    """
-    assert_deployment_name_format(deployment_name)
-
-    async with get_client() as client:
-        try:
-            deployment = await client.read_deployment_by_name(deployment_name)
-        except ObjectNotFound:
-            return exit_with_error(f"Deployment {deployment_name!r} not found!")
-
-        try:
-            schedule = [s for s in deployment.schedules if s.id == schedule_id][0]
-        except IndexError:
-            return exit_with_error("Deployment schedule not found!")
-
-        if schedule.active:
-            return exit_with_error(
-                f"Deployment schedule {schedule_id} is already active"
-            )
-
-        await client.update_deployment_schedule(deployment.id, schedule_id, active=True)
-        exit_with_success(
-            f"Resumed schedule {schedule.schedule} for deployment {deployment_name}"
-        )
-
-
-@schedule_app.command("ls")
-async def list_schedules(deployment_name: str):
-    """
-    View all schedules for a deployment.
-    """
-    assert_deployment_name_format(deployment_name)
-    async with get_client() as client:
-        try:
-            deployment = await client.read_deployment_by_name(deployment_name)
-        except ObjectNotFound:
-            return exit_with_error(f"Deployment {deployment_name!r} not found!")
-
-    def sort_by_created_key(schedule: DeploymentSchedule):  # noqa
-        return pendulum.now("utc") - schedule.created
-
-    def schedule_details(schedule: DeploymentSchedule):
-        if isinstance(schedule.schedule, IntervalSchedule):
-            return f"interval: {schedule.schedule.interval}s"
-        elif isinstance(schedule.schedule, CronSchedule):
-            return f"cron: {schedule.schedule.cron}"
-        elif isinstance(schedule.schedule, RRuleSchedule):
-            return f"rrule: {schedule.schedule.rrule}"
-        else:
-            return "unknown"
-
-    table = Table(
-        title="Deployment Schedules",
-    )
-    table.add_column("ID", style="blue", no_wrap=True)
-    table.add_column("Schedule", style="cyan", no_wrap=False)
-    table.add_column("Active", style="purple", no_wrap=True)
-
-    for schedule in sorted(deployment.schedules, key=sort_by_created_key):
-        table.add_row(
-            str(schedule.id),
-            schedule_details(schedule),
-            str(schedule.active),
-        )
-
-    app.console.print(table)
-
-
-@schedule_app.command("clear")
-async def clear_schedules(
-    deployment_name: str,
-    assume_yes: Optional[bool] = typer.Option(
-        False,
-        "--accept-yes",
-        "-y",
-        help="Accept the confirmation prompt without prompting",
-    ),
-):
-    """
-    Clear all schedules for a deployment.
-    """
-    assert_deployment_name_format(deployment_name)
-    async with get_client() as client:
-        try:
-            deployment = await client.read_deployment_by_name(deployment_name)
-        except ObjectNotFound:
-            return exit_with_error(f"Deployment {deployment_name!r} not found!")
-
-        await client.read_flow(deployment.flow_id)
-
-        # Get input from user: confirm removal of all schedules
-        if not assume_yes and not typer.confirm(
-            "Are you sure you want to clear all schedules for this deployment?",
-        ):
-            exit_with_error("Clearing schedules cancelled.")
-
-        for schedule in deployment.schedules:
-            try:
-                await client.delete_deployment_schedule(deployment.id, schedule.id)
-            except ObjectNotFound:
-                pass
-
->>>>>>> 224fe561
         exit_with_success(f"Cleared all schedules for deployment {deployment_name}")
 
 
@@ -917,17 +759,10 @@
             deployment = await client.read_deployment_by_name(name)
         except ObjectNotFound:
             return exit_with_error(f"Deployment {name!r} not found!")
-<<<<<<< HEAD
 
         if not deployment.schedules:
             return exit_with_error(f"Deployment {name!r} has no schedules.")
 
-=======
-
-        if not deployment.schedules:
-            return exit_with_error(f"Deployment {name!r} has no schedules.")
-
->>>>>>> 224fe561
         if len(deployment.schedules) > 1:
             return exit_with_error(
                 f"Deployment {name!r} has multiple schedules. "
@@ -985,8 +820,6 @@
         None,
         "--id",
         help=("A deployment id to search for if no name is given"),
-<<<<<<< HEAD
-=======
     ),
     job_variables: List[str] = typer.Option(
         None,
@@ -997,7 +830,6 @@
             " be interpreted as JSON. May be passed multiple times to specify multiple"
             " job variable values."
         ),
->>>>>>> 224fe561
     ),
     params: List[str] = typer.Option(
         None,
@@ -1164,10 +996,7 @@
                 parameters=parameters,
                 state=Scheduled(scheduled_time=scheduled_start_time),
                 tags=tags,
-<<<<<<< HEAD
-=======
                 job_variables=job_vars,
->>>>>>> 224fe561
             )
         except PrefectHTTPStatusError as exc:
             detail = exc.response.json().get("detail")
