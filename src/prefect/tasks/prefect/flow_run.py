--- conflicted
+++ resolved
@@ -42,15 +42,12 @@
 """
 
 import datetime
-<<<<<<< HEAD
 import time
-=======
-from datetime import timedelta
->>>>>>> d1e4413f
 import warnings
 import pendulum
 from typing import Any, Iterable, Optional, Union
 from urllib.parse import urlparse
+from datetime import timedelta
 
 import prefect
 from prefect import Client, Task, task
