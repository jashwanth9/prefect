"""
Task run futures.
"""
from typing import (
    TYPE_CHECKING,
    Any,
    Union,
    Optional,
    overload,
    TypeVar,
    Generic,
    Callable,
)
from uuid import UUID

import prefect
from prefect.client import OrionClient, inject_client
from prefect.orion.schemas.states import State
from prefect.utilities.asyncio import sync_compatible
from prefect.utilities.collections import visit_collection

if TYPE_CHECKING:
    from prefect.executors import BaseExecutor


R = TypeVar("R")


class PrefectFuture(Generic[R]):
    """
    Represents the result of a computation happening in an executor.

    When tasks are called, they are submitted to an executor which creates a future for
    access to the state and result of the task.

    Examples:
        Define a task that returns a string

        >>> from prefect import flow, task
        >>> @task
        >>> def my_task() -> str:
        >>>     return "hello"

        Calls of this task in a flow will return a future

        >>> @flow
        >>> def my_flow():
        >>>     future = my_task()  # PrefectFuture[str] includes result type
        >>>     future.run_id  # UUID for the task run

        Wait for the task to complete

        >>> @flow
        >>> def my_flow():
        >>>     future = my_task()
        >>>     final_state = future.wait()

        Wait for a task to complete and retrieve its result

        >>> @flow
        >>> def my_flow():
        >>>     future = my_task()
        >>>     state = future.wait()
        >>>     result = state.result()
        >>>     assert result == "hello"

        Retrieve the state of a task without waiting for completion

        >>> @flow
        >>> def my_flow():
        >>>     future = my_task()
        >>>     state = future.get_state()
    """

    def __init__(
        self,
        run_id: UUID,
        executor: "BaseExecutor",
        run_repr: str = None,
        _final_state: State[R] = None,  # Exposed for testing
    ) -> None:
        self.run_id = run_id
<<<<<<< HEAD
        self.run_repr = run_repr
        self._client = client
=======
>>>>>>> a7fb6a6b
        self._final_state = _final_state
        self._exception: Optional[Exception] = None
        self._executor = executor

    @overload
    async def wait(self, timeout: float) -> Optional[State[R]]:
        ...

    @overload
    async def wait(self, timeout: None = None) -> State[R]:
        ...

    @sync_compatible
    async def wait(self, timeout=None):
        """
        Wait for the run to finish and return the final state

        If the timeout is reached before the run reaches a final state,
        `None` is returned.
        """
        if self._final_state:
            return self._final_state

        self._final_state = await self._executor.wait(self, timeout)
        return self._final_state

    @sync_compatible
    @inject_client
    async def get_state(self, client: OrionClient) -> State[R]:
        task_run = await client.read_task_run(self.run_id)

        if not task_run:
            raise RuntimeError("Future has no associated task run in the server.")

        return task_run.state

    def __hash__(self) -> int:
        return hash(self.run_id)

    def __repr__(self) -> str:
        return f"PrefectFuture(run_id='{self.run_id}')"

    def __str__(self) -> str:
        return self.run_repr


async def resolve_futures_to_data(expr: Union[PrefectFuture[R], Any]) -> Union[R, Any]:
    """
    Given a Python built-in collection, recursively find `PrefectFutures` and build a
    new collection with the same structure with futures resolved to their results.
    Resolving futures to their results may wait for execution to complete and require
    communication with the API.

    Unsupported object types will be returned without modification.
    """

    async def visit_fn(expr):
        if isinstance(expr, prefect.futures.PrefectFuture):
            return (await expr.wait()).result(raise_on_failure=False)
        else:
            return expr

    return await visit_collection(expr, visit_fn=visit_fn, return_data=True)


async def resolve_futures_to_states(
    expr: Union[PrefectFuture[R], Any]
) -> Union[State, Any]:
    """
    Given a Python built-in collection, recursively find `PrefectFutures` and build a
    new collection with the same structure with futures resolved to their final states.
    Resolving futures to their final states may wait for execution to complete.

    Unsupported object types will be returned without modification.
    """

    async def visit_fn(expr):
        if isinstance(expr, prefect.futures.PrefectFuture):
            return await expr.wait()
        else:
            return expr

    return await visit_collection(expr, visit_fn=visit_fn, return_data=True)


def call_repr(__fn: Callable, *args: Any, **kwargs: Any) -> str:
    """
    Generate a repr for a function call as "fn_name(arg_value, kwarg_name=kwarg_value)"
    """

    def arg_repr(expr) -> str:
        """
        Simple repr for arguments with special handling for futures
        """
        if isinstance(expr, PrefectFuture):
            return str(expr)
        else:
            return repr(expr)

    name = __fn.__name__
    call_args = ", ".join(
        [arg_repr(arg) for arg in args]
        + [f"{key}={arg_repr(val)}" for key, val in kwargs.items()]
    )

    # Enforce a maximum length
    if len(call_args) > 100:
        call_args = call_args[:100] + "..."

    return f"{name}({call_args})"<|MERGE_RESOLUTION|>--- conflicted
+++ resolved
@@ -80,11 +80,6 @@
         _final_state: State[R] = None,  # Exposed for testing
     ) -> None:
         self.run_id = run_id
-<<<<<<< HEAD
-        self.run_repr = run_repr
-        self._client = client
-=======
->>>>>>> a7fb6a6b
         self._final_state = _final_state
         self._exception: Optional[Exception] = None
         self._executor = executor
