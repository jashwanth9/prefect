import abc
import re
from typing import Any, Dict, List, Optional, Set, Type, Union
from uuid import uuid4

import anyio
import anyio.abc
import pendulum
from pydantic import BaseModel, Field, validator

from prefect._internal.compatibility.experimental import experimental
from prefect.client.orchestration import PrefectClient, get_client
from prefect.client.schemas import FlowRun
from prefect.engine import propose_state
from prefect.exceptions import Abort, ObjectNotFound
from prefect.logging.loggers import get_logger
from prefect.server import schemas
from prefect.server.schemas.actions import WorkPoolUpdate
from prefect.server.schemas.responses import WorkerFlowRunResponse
from prefect.settings import PREFECT_WORKER_PREFETCH_SECONDS, get_current_settings
from prefect.states import Crashed, Pending, exception_to_failed_state
from prefect.utilities.dispatch import register_base_type


class BaseJobConfiguration(BaseModel):
    command: Optional[str] = Field(
        description=(
            "The command to run when starting a flow run. "
            "In most cases, this should be left blank and the command "
            "will be automatically generated by the worker."
        ),
    )
    env: Dict[str, Optional[str]] = Field(
        default_factory=dict,
        title="Environment Variables",
        description="Environment variables to set when starting a flow run.",
    )

    @validator("command")
    def validate_command(cls, v):
        """Make sure that empty strings are treated as None"""
        if not v:
            return None
        return v

    @staticmethod
    def _get_base_config_defaults(variables: dict) -> dict:
        """Get default values from base config for all variables that have them."""
        defaults = dict()
        for variable_name, attrs in variables.items():
            if "default" in attrs:
                defaults[variable_name] = attrs["default"]

        return defaults

    @classmethod
    def from_template_and_overrides(
        cls, base_job_template: dict, deployment_overrides: dict
    ):
        """Creates a valid worker configuration object from the provided base
        configuration and overrides.

        Important: this method expects that the base_job_template was already
        validated server-side.
        """
        job_config = base_job_template["job_configuration"]
        variables_schema = base_job_template["variables"]
        variables = cls._base_variables_from_variable_properties(
            variables_schema["properties"]
        )
        variables.update(deployment_overrides)

        populated_configuration = cls._apply_variables(job_config, variables)
        return cls(**populated_configuration)

    @classmethod
    def json_template(cls) -> dict:
        """Returns a dict with job configuration as keys and the corresponding templates as values

        Defaults to using the job configuration parameter name as the template variable name.

        e.g.
        {
            key1: '{{ key1 }}',     # default variable template
            key2: '{{ template2 }}', # `template2` specifically provide as template
        }
        """
        configuration = {}
        properties = cls.schema()["properties"]
        for k, v in properties.items():
            if v.get("template"):
                template = v["template"]
            else:
                template = "{{ " + k + " }}"
            configuration[k] = template

        return configuration

    @staticmethod
    def _apply_variables(job_config: Dict[str, str], variables: Dict[str, Any]):
        """
        Apply variables to a job configuration template by interpolating variables into the placeholders in the
        template.

        If a value in the job configuration contains only a single placeholder, the value will be fully replaced
        with the value.

        If a value in the job configuration contains text before and after a placeholder or there are multiple
        placeholders, the placeholders will be replaced with the corresponding variable values.

        Args:
            job_config: The job configuration portion of a base job template to apply variables to
            variables: The variables to apply to the job configuration

        Returns:
            The job configuration with variables applied
        """
        variable_capture_regex = re.compile(r"({{\s*(\w+)\s*}})")
        applied_config = {}
        for key, value in (job_config or {}).items():
            used_variables = variable_capture_regex.findall(value)
            if not used_variables:
                # If there are no variables, we can just use the value
                applied_config[key] = value
            elif (
                len(used_variables) == 1
                and used_variables[0][0] == value
                and variables[used_variables[0][1]] is not None
            ):
                # If there is only one variable with no surrounding text, we can just replace it
                applied_config[key] = variables[key]
            else:
                for full_match, variable_name in used_variables:
                    if (
                        variable_name in variables
                        and variables[variable_name] is not None
                    ):
                        applied_config[key] = value.replace(
                            full_match, variables[variable_name]
                        )
        return applied_config

    @classmethod
    def _base_variables_from_variable_properties(cls, variable_properties):
        """Get base template variables."""
        default_variables = cls._get_base_config_defaults(variable_properties)
        variables = {key: None for key in variable_properties.keys()}
        variables.update(default_variables)
        return variables


class BaseVariables(BaseModel):
    command: Optional[str] = Field(
        default=None,
        description=(
            "The command to run when starting a flow run. "
            "In most cases, this should be left blank and the command "
            "will be automatically generated by the worker."
        ),
    )
    env: Dict[str, Optional[str]] = Field(
        default_factory=dict,
        title="Environment Variables",
        description="Environment variables to set when starting a flow run.",
    )


class BaseWorkerResult(BaseModel, abc.ABC):
    identifier: str
    status_code: int

    def __bool__(self):
        return self.status_code == 0


@register_base_type
class BaseWorker(abc.ABC):
    type: str
    job_configuration: Type[BaseJobConfiguration] = BaseJobConfiguration
    job_configuration_variables: Optional[Type[BaseVariables]] = None

    _documentation_url = ""
    _logo_url = ""
    _description = ""

    @experimental(feature="The workers feature", group="workers")
    def __init__(
        self,
        work_pool_name: str,
        work_queues: Optional[List[str]] = None,
        name: Optional[str] = None,
        prefetch_seconds: Optional[float] = None,
        create_pool_if_not_found: bool = True,
        limit: Optional[int] = None,
    ):
        """
        Base class for all Prefect workers.

        Args:
            name: The name of the worker. If not provided, a random one
                will be generated. If provided, it cannot contain '/' or '%'.
                The name is used to identify the worker in the UI; if two
                processes have the same name, they will be treated as the same
                worker.
            work_pool_name: The name of the work pool to poll.
            work_queues: A list of work queues to poll. If not provided, all
                work queue in the work pool will be polled.
            prefetch_seconds: The number of seconds to prefetch flow runs for.
            create_pool_if_not_found: Whether to create the work pool
                if it is not found. Defaults to `True`, but can be set to `False` to
                ensure that work pools are not created accidentally.
            limit: The maximum number of flow runs this worker should be running at
                a given time.
        """
        if name and ("/" in name or "%" in name):
            raise ValueError("Worker name cannot contain '/' or '%'")
        self.name = name or f"{self.__class__.__name__} {uuid4()}"
        self._logger = get_logger(f"worker.{self.__class__.type}.{self.name.lower()}")

        self.is_setup = False
        self._create_pool_if_not_found = create_pool_if_not_found
        self._work_pool_name = work_pool_name
        self._work_queues: Set[str] = set(work_queues) if work_queues else set()

        self._prefetch_seconds: float = (
            prefetch_seconds or PREFECT_WORKER_PREFETCH_SECONDS.value()
        )
<<<<<<< HEAD
        self._workflow_storage_path: anyio.Path = anyio.Path(
            workflow_storage_path or PREFECT_WORKER_WORKFLOW_STORAGE_PATH.value()
        )
=======
>>>>>>> d086121f

        self._work_pool: Optional[schemas.core.WorkPool] = None
        self._runs_task_group: Optional[anyio.abc.TaskGroup] = None
        self._client: Optional[PrefectClient] = None
        self._limit = limit
        self._limiter: Optional[anyio.CapacityLimiter] = None
        self._submitting_flow_run_ids = set()

    @classmethod
    def get_documentation_url(cls) -> str:
        return cls._documentation_url

    @classmethod
    def get_logo_url(cls) -> str:
        return cls._logo_url

    @classmethod
    def get_description(cls) -> str:
        return cls._description

    @classmethod
    def get_default_base_job_template(cls) -> Dict:
        if cls.job_configuration_variables is None:
            schema = cls.job_configuration.schema()
            # remove "template" key from all dicts in schema['properties'] because it is not a
            # relevant field
            for key, value in schema["properties"].items():
                if isinstance(value, dict):
                    schema["properties"][key].pop("template", None)
            variables_schema = schema
        else:
            variables_schema = cls.job_configuration_variables.schema()
        variables_schema.pop("title", None)
        return {
            "job_configuration": cls.job_configuration.json_template(),
            "variables": variables_schema,
        }

    @abc.abstractmethod
    async def run(
        self,
        flow_run: FlowRun,
        configuration: BaseJobConfiguration,
        task_status: Optional[anyio.abc.TaskStatus] = None,
    ) -> BaseWorkerResult:
        """
        Runs a given flow run on the current worker.
        """
        raise NotImplementedError(
            "Workers must implement a method for running submitted flow runs"
        )

    @classmethod
    def __dispatch_key__(cls):
        if cls.__name__ == "BaseWorker":
            return None  # The base class is abstract
        return cls.type

    async def setup(self):
        """Prepares the worker to run."""
        self._logger.debug("Setting up worker...")
        self._runs_task_group = anyio.create_task_group()
        self._limiter = (
            anyio.CapacityLimiter(self._limit) if self._limit is not None else None
        )
        self._client = get_client()
        await self._client.__aenter__()
        await self._runs_task_group.__aenter__()
<<<<<<< HEAD
        # Setup workflows directory
        await self._workflow_storage_path.mkdir(parents=True, exist_ok=True)
=======
>>>>>>> d086121f

        self.is_setup = True

    async def teardown(self, *exc_info):
        """Cleans up resources after the worker is stopped."""
        self._logger.debug("Tearing down worker...")
        self.is_setup = False
        if self._runs_task_group:
            await self._runs_task_group.__aexit__(*exc_info)
        if self._client:
            await self._client.__aexit__(*exc_info)
        self._runs_task_group = None
        self._client = None

    async def get_and_submit_flow_runs(self):
        runs_response = await self._get_scheduled_flow_runs()
        return await self._submit_scheduled_flow_runs(flow_run_response=runs_response)

    async def _update_local_work_pool_info(self):
        try:
            work_pool = await self._client.read_work_pool(
                work_pool_name=self._work_pool_name
            )
        except ObjectNotFound:
            if self._create_pool_if_not_found:
                work_pool = await self._client.create_work_pool(
                    work_pool=schemas.actions.WorkPoolCreate(
                        name=self._work_pool_name, type=self.type
                    )
                )
                self._logger.info(f"Worker pool {self._work_pool_name!r} created.")
            else:
                self._logger.warning(f"Worker pool {self._work_pool_name!r} not found!")
                return

        # if the remote config type changes (or if it's being loaded for the
        # first time), check if it matches the local type and warn if not
        if getattr(self._work_pool, "type", 0) != work_pool.type:
            if work_pool.type != self.__class__.type:
                self._logger.warning(
                    "Worker type mismatch! This worker process expects type "
                    f"{self.type!r} but received {work_pool.type!r}"
                    " from the server. Unexpected behavior may occur."
                )

        # once the work pool is loaded, verify that it has a `base_job_template` and
        # set it if not
        if not work_pool.base_job_template:
            job_template = self.__class__.get_default_base_job_template()
            await self._set_work_pool_template(work_pool, job_template)
            work_pool.base_job_template = job_template

        self._work_pool = work_pool

    async def _send_worker_heartbeat(self):
        if self._work_pool:
            await self._client.send_worker_heartbeat(
                work_pool_name=self._work_pool_name, worker_name=self.name
            )

    async def sync_with_backend(self):
        """
        Updates the worker's local information about it's current work pool and
        queues. Sends a worker heartbeat to the API.
        """
        await self._update_local_work_pool_info()

        await self._send_worker_heartbeat()

        self._logger.debug("Worker synchronized with the Prefect API server.")

<<<<<<< HEAD
    async def scan_storage_for_deployments(self):
        """
        Performs a scan of the worker's configured workflow storage location. If any
        .yaml files are found in the workflow storage location, the worker will attempt
        to apply the deployments defined in the discovered manifests.
        """
        self._logger.debug("Scanning %s for deployments", self._workflow_storage_path)
        async for possible_deployment_file in self._workflow_storage_path.glob(
            "*.yaml"
        ):
            if await possible_deployment_file.is_file():
                await self._attempt_to_apply_deployment(possible_deployment_file)

    async def _attempt_to_apply_deployment(self, deployment_manifest_path: anyio.Path):
        """
        Attempts to apply a deployment from a discovered .yaml file. Will not apply
        if validation fails when loading the deployment from the discovered .yaml file.
        """
        try:
            deployment = await Deployment.load_from_yaml(str(deployment_manifest_path))
            # Update path to match worker's file system instead of submitters so that
            # deployment will run successfully when scheduled
            # TODO: Revisit once deployment experience is created
            deployment.path = str(deployment_manifest_path.parent)

            await self.verify_submitted_deployment(deployment)
            try:
                api_deployment = await self._client.read_deployment_by_name(
                    f"{deployment.flow_name}/{deployment.name}"
                )
                updated = api_deployment.updated
            except ObjectNotFound:
                updated = None
            if updated is None:
                await deployment.apply()
                self._logger.info(
                    "Created new deployment %s/%s",
                    deployment.flow_name,
                    deployment.name,
                )
            elif deployment.timestamp > updated:
                await deployment.apply()
                self._logger.info(
                    "Applied update to deployment %s/%s",
                    deployment.flow_name,
                    deployment.name,
                )
        except ValidationError:
            self._logger.exception(
                "Validation of deployment manifest %s failed.",
                deployment_manifest_path,
            )
        except httpx.HTTPStatusError as exc:
            self._logger.exception(
                "Failed to apply deployment %s/%s: %s",
                deployment.flow_name,
                deployment.name,
                exc.response.json().get("detail"),
            )
        except Exception as exc:
            self._logger.exception(
                "Unexpected error occurred while attempting to register discovered"
                " deployment."
            )

=======
>>>>>>> d086121f
    async def _get_scheduled_flow_runs(
        self,
    ) -> List[schemas.responses.WorkerFlowRunResponse]:
        """
        Retrieve scheduled flow runs from the work pool's queues.
        """
        scheduled_before = pendulum.now("utc").add(seconds=int(self._prefetch_seconds))
        self._logger.debug(
            f"Querying for flow runs scheduled before {scheduled_before}"
        )
        try:
            scheduled_flow_runs = (
                await self._client.get_scheduled_flow_runs_for_work_pool(
                    work_pool_name=self._work_pool_name,
                    scheduled_before=scheduled_before,
                    work_queue_names=list(self._work_queues),
                )
            )
            self._logger.debug(
                f"Discovered {len(scheduled_flow_runs)} scheduled_flow_runs"
            )
            return scheduled_flow_runs
        except ObjectNotFound:
            # the pool doesn't exist; it will be created on the next
            # heartbeat (or an appropriate warning will be logged)
            return []

    async def _submit_scheduled_flow_runs(
        self, flow_run_response: List[WorkerFlowRunResponse]
    ) -> List[FlowRun]:
        """
        Takes a list of WorkerFlowRunResponses and submits the referenced flow runs
        for execution by the worker.
        """
        submittable_flow_runs = [entry.flow_run for entry in flow_run_response]
        submittable_flow_runs.sort(key=lambda run: run.next_scheduled_start_time)
        for flow_run in submittable_flow_runs:
            if flow_run.id in self._submitting_flow_run_ids:
                continue

            try:
                if self._limiter:
                    self._limiter.acquire_on_behalf_of_nowait(flow_run.id)
            except anyio.WouldBlock:
                self._logger.info(
                    f"Flow run limit reached; {self._limiter.borrowed_tokens} flow runs"
                    " in progress."
                )
                break
            else:
                self._logger.info(f"Submitting flow run '{flow_run.id}'")
                self._submitting_flow_run_ids.add(flow_run.id)
                self._runs_task_group.start_soon(
                    self._submit_run,
                    flow_run,
                )

        return list(
            filter(
                lambda run: run.id in self._submitting_flow_run_ids,
                submittable_flow_runs,
            )
        )

    async def _check_flow_run(self, flow_run: FlowRun) -> None:
        """
        Performs a check on a submitted flow run to warn the user if the flow run
        was created from a deployment with a storage block.
        """
        if flow_run.deployment_id:
            deployment = await self._client.read_deployment(flow_run.deployment_id)
            if deployment.storage_document_id:
                raise ValueError(
                    f"Flow run {flow_run.id!r} was created from deployment"
                    f" {deployment.name!r} which is configured with a storage block."
                    " Workers currently only support local storage. Please use an"
                    " agent to execute this flow run."
                )

    async def _submit_run(self, flow_run: FlowRun) -> None:
        """
        Submits a given flow run for execution by the worker.
        """
        try:
            await self._check_flow_run(flow_run)
        except ValueError:
            self._logger.exception(
                (
                    "Flow run %s did not pass checks and will not be submitted for"
                    " execution"
                ),
                flow_run.id,
            )
            self._submitting_flow_run_ids.remove(flow_run.id)
            return

        ready_to_submit = await self._propose_pending_state(flow_run)

        if ready_to_submit:
            readiness_result = await self._runs_task_group.start(
                self._submit_run_and_capture_errors, flow_run
            )

            if readiness_result and not isinstance(readiness_result, Exception):
                try:
                    await self._client.update_flow_run(
                        flow_run_id=flow_run.id,
                        infrastructure_pid=str(readiness_result),
                    )
                except Exception:
                    self._logger.exception(
                        "An error occurred while setting the `infrastructure_pid` on "
                        f"flow run {flow_run.id!r}. The flow run will "
                        "not be cancellable."
                    )

            self._logger.info(f"Completed submission of flow run '{flow_run.id}'")

        else:
            # If the run is not ready to submit, release the concurrency slot
            if self._limiter:
                self._limiter.release_on_behalf_of(flow_run.id)

        self._submitting_flow_run_ids.remove(flow_run.id)

    async def _submit_run_and_capture_errors(
        self, flow_run: FlowRun, task_status: anyio.abc.TaskStatus = None
    ) -> Union[BaseWorkerResult, Exception]:
        try:
            # TODO: Add functionality to handle base job configuration and
            # job configuration variables when kicking off a flow run
            result = await self.run(
                flow_run=flow_run,
                task_status=task_status,
                configuration=await self._get_configuration(flow_run),
            )
        except Exception as exc:
            if not task_status._future.done():
                # This flow run was being submitted and did not start successfully
                self._logger.exception(
                    f"Failed to submit flow run '{flow_run.id}' to infrastructure."
                )
                # Mark the task as started to prevent agent crash
                task_status.started(exc)
                await self._propose_failed_state(flow_run, exc)
            else:
                self._logger.exception(
                    f"An error occurred while monitoring flow run '{flow_run.id}'. "
                    "The flow run will not be marked as failed, but an issue may have "
                    "occurred."
                )
            return exc
        finally:
            if self._limiter:
                self._limiter.release_on_behalf_of(flow_run.id)

        if not task_status._future.done():
            self._logger.error(
                f"Infrastructure returned without reporting flow run '{flow_run.id}' "
                "as started or raising an error. This behavior is not expected and "
                "generally indicates improper implementation of infrastructure. The "
                "flow run will not be marked as failed, but an issue may have occurred."
            )
            # Mark the task as started to prevent agent crash
            task_status.started()

        if result.status_code != 0:
            await self._propose_crashed_state(
                flow_run,
                (
                    "Flow run infrastructure exited with non-zero status code"
                    f" {result.status_code}."
                ),
            )

        return result

    def get_status(self):
        """
        Retrieves the status of the current worker including its name, current worker
        pool, the work pool queues it is polling, and its local settings.
        """
        return {
            "name": self.name,
            "work_pool": (
                self._work_pool.dict(json_compatible=True)
                if self._work_pool is not None
                else None
            ),
            "settings": {
                "prefetch_seconds": self._prefetch_seconds,
            },
        }

    async def _get_configuration(self, flow_run: FlowRun) -> BaseJobConfiguration:
        deployment = await self._client.read_deployment(flow_run.deployment_id)
        configuration = self.job_configuration.from_template_and_overrides(
            base_job_template=self._work_pool.base_job_template,
            deployment_overrides=deployment.infra_overrides,
        )
        return configuration

    async def _propose_pending_state(self, flow_run: FlowRun) -> bool:
        state = flow_run.state
        try:
            state = await propose_state(
                self._client, Pending(), flow_run_id=flow_run.id
            )
        except Abort as exc:
            self._logger.info(
                (
                    f"Aborted submission of flow run '{flow_run.id}'. "
                    f"Server sent an abort signal: {exc}"
                ),
            )
            return False
        except Exception:
            self._logger.exception(
                f"Failed to update state of flow run '{flow_run.id}'",
            )
            return False

        if not state.is_pending():
            self._logger.info(
                (
                    f"Aborted submission of flow run '{flow_run.id}': "
                    f"Server returned a non-pending state {state.type.value!r}"
                ),
            )
            return False

        return True

    async def _propose_failed_state(self, flow_run: FlowRun, exc: Exception) -> None:
        try:
            await propose_state(
                self._client,
                await exception_to_failed_state(message="Submission failed.", exc=exc),
                flow_run_id=flow_run.id,
            )
        except Abort:
            # We've already failed, no need to note the abort but we don't want it to
            # raise in the agent process
            pass
        except Exception:
            self._logger.error(
                f"Failed to update state of flow run '{flow_run.id}'",
                exc_info=True,
            )

    async def _propose_crashed_state(self, flow_run: FlowRun, message: str) -> None:
        try:
            state = await propose_state(
                self._client,
                Crashed(message=message),
                flow_run_id=flow_run.id,
            )
        except Abort:
            # Flow run already marked as failed
            pass
        except Exception:
            self._logger.exception(
                f"Failed to update state of flow run '{flow_run.id}'"
            )
        else:
            if state.is_crashed():
                self._logger.info(
                    f"Reported flow run '{flow_run.id}' as crashed: {message}"
                )

    async def _set_work_pool_template(self, work_pool, job_template):
        """Updates the `base_job_template` for the worker's workerpool server side."""
        await self._client.update_work_pool(
            work_pool_name=work_pool.name,
            work_pool=WorkPoolUpdate(
                base_job_template=job_template,
            ),
        )

    @classmethod
    def _base_environment(cls) -> Dict[str, str]:
        """
        Environment variables that should be passed to all created infrastructure.

        These values should be overridable with the `env` field.
        """
        return get_current_settings().to_environment_variables(exclude_unset=True)

    @staticmethod
    def _base_flow_run_environment(flow_run: FlowRun) -> Dict[str, str]:
        """
        Generate a dictionary of environment variables for a flow run.
        """
        environment: Dict[str, Any] = {}
        environment["PREFECT__FLOW_RUN_ID"] = flow_run.id.hex
        return environment

    async def __aenter__(self):
        self._logger.debug("Entering worker context...")
        await self.setup()
        return self

    async def __aexit__(self, *exc_info):
        self._logger.debug("Exiting worker context...")
        await self.teardown(*exc_info)

    def __repr__(self):
        return f"Worker(pool={self._work_pool_name!r}, name={self.name!r})"<|MERGE_RESOLUTION|>--- conflicted
+++ resolved
@@ -225,12 +225,6 @@
         self._prefetch_seconds: float = (
             prefetch_seconds or PREFECT_WORKER_PREFETCH_SECONDS.value()
         )
-<<<<<<< HEAD
-        self._workflow_storage_path: anyio.Path = anyio.Path(
-            workflow_storage_path or PREFECT_WORKER_WORKFLOW_STORAGE_PATH.value()
-        )
-=======
->>>>>>> d086121f
 
         self._work_pool: Optional[schemas.core.WorkPool] = None
         self._runs_task_group: Optional[anyio.abc.TaskGroup] = None
@@ -299,11 +293,6 @@
         self._client = get_client()
         await self._client.__aenter__()
         await self._runs_task_group.__aenter__()
-<<<<<<< HEAD
-        # Setup workflows directory
-        await self._workflow_storage_path.mkdir(parents=True, exist_ok=True)
-=======
->>>>>>> d086121f
 
         self.is_setup = True
 
@@ -375,74 +364,6 @@
 
         self._logger.debug("Worker synchronized with the Prefect API server.")
 
-<<<<<<< HEAD
-    async def scan_storage_for_deployments(self):
-        """
-        Performs a scan of the worker's configured workflow storage location. If any
-        .yaml files are found in the workflow storage location, the worker will attempt
-        to apply the deployments defined in the discovered manifests.
-        """
-        self._logger.debug("Scanning %s for deployments", self._workflow_storage_path)
-        async for possible_deployment_file in self._workflow_storage_path.glob(
-            "*.yaml"
-        ):
-            if await possible_deployment_file.is_file():
-                await self._attempt_to_apply_deployment(possible_deployment_file)
-
-    async def _attempt_to_apply_deployment(self, deployment_manifest_path: anyio.Path):
-        """
-        Attempts to apply a deployment from a discovered .yaml file. Will not apply
-        if validation fails when loading the deployment from the discovered .yaml file.
-        """
-        try:
-            deployment = await Deployment.load_from_yaml(str(deployment_manifest_path))
-            # Update path to match worker's file system instead of submitters so that
-            # deployment will run successfully when scheduled
-            # TODO: Revisit once deployment experience is created
-            deployment.path = str(deployment_manifest_path.parent)
-
-            await self.verify_submitted_deployment(deployment)
-            try:
-                api_deployment = await self._client.read_deployment_by_name(
-                    f"{deployment.flow_name}/{deployment.name}"
-                )
-                updated = api_deployment.updated
-            except ObjectNotFound:
-                updated = None
-            if updated is None:
-                await deployment.apply()
-                self._logger.info(
-                    "Created new deployment %s/%s",
-                    deployment.flow_name,
-                    deployment.name,
-                )
-            elif deployment.timestamp > updated:
-                await deployment.apply()
-                self._logger.info(
-                    "Applied update to deployment %s/%s",
-                    deployment.flow_name,
-                    deployment.name,
-                )
-        except ValidationError:
-            self._logger.exception(
-                "Validation of deployment manifest %s failed.",
-                deployment_manifest_path,
-            )
-        except httpx.HTTPStatusError as exc:
-            self._logger.exception(
-                "Failed to apply deployment %s/%s: %s",
-                deployment.flow_name,
-                deployment.name,
-                exc.response.json().get("detail"),
-            )
-        except Exception as exc:
-            self._logger.exception(
-                "Unexpected error occurred while attempting to register discovered"
-                " deployment."
-            )
-
-=======
->>>>>>> d086121f
     async def _get_scheduled_flow_runs(
         self,
     ) -> List[schemas.responses.WorkerFlowRunResponse]:
