--- conflicted
+++ resolved
@@ -9,12 +9,7 @@
 import os
 import sys
 import warnings
-<<<<<<< HEAD
-from contextlib import contextmanager
-=======
-from collections import defaultdict
 from contextlib import ExitStack, contextmanager
->>>>>>> 95b0c63b
 from contextvars import ContextVar, Token
 from pathlib import Path
 from typing import (
@@ -51,11 +46,7 @@
 from prefect.settings import PREFECT_HOME, Profile, Settings
 from prefect.states import State
 from prefect.task_runners import BaseTaskRunner
-<<<<<<< HEAD
-=======
 from prefect.utilities.asyncutils import run_sync
-from prefect.utilities.importtools import load_script_as_module
->>>>>>> 95b0c63b
 
 T = TypeVar("T")
 
