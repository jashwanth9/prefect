"""
Reduced schemas for accepting API actions.
"""
<<<<<<< HEAD
from typing import Optional
=======
from typing import List, Optional
>>>>>>> e31a5c0b

from pydantic import Field

import prefect.orion.schemas as schemas
from prefect.orion.utilities.schemas import PrefectBaseModel


class FlowCreate(
    schemas.core.Flow.subclass(
        name="FlowCreate",
        include_fields=["name", "tags"],
    )
):
    """Data used by the Orion API to create a flow."""


class FlowUpdate(
    schemas.core.Flow.subclass(name="FlowUpdate", include_fields=["tags"])
):
    """Data used by the Orion API to update a flow."""


class DeploymentCreate(
    schemas.core.Deployment.subclass(
        name="DeploymentCreate",
        include_fields=[
            "name",
            "flow_id",
            "schedule",
            "is_schedule_active",
            "tags",
            "parameters",
            "flow_data",
            "flow_runner",
        ],
    )
):
    """Data used by the Orion API to create a deployment."""


class FlowRunUpdate(
    schemas.core.FlowRun.subclass(
        name="FlowRunUpdate",
        include_fields=["flow_version", "parameters", "name", "flow_runner"],
    )
):
    """Data used by the Orion API to update a flow run."""


class StateCreate(
    schemas.states.State.subclass(
        name="StateCreate",
        include_fields=[
            "type",
            "name",
            "message",
            "data",
            "state_details",
        ],
    )
):
    """Data used by the Orion API to create a new state."""


class TaskRunCreate(
    schemas.core.TaskRun.subclass(
        name="TaskRunCreate",
        include_fields=[
            "name",
            "flow_run_id",
            "task_key",
            "dynamic_key",
            "cache_key",
            "cache_expiration",
            "task_version",
            "empirical_policy",
            "tags",
            "task_inputs",
        ],
    )
):
    """Data used by the Orion API to create a task run"""

    # TaskRunCreate states must be provided as StateCreate objects
    state: StateCreate = Field(None, description="The state of the task run to create")


class FlowRunCreate(
    schemas.core.FlowRun.subclass(
        name="FlowRunCreate",
        include_fields=[
            "name",
            "flow_id",
            "deployment_id",
            "flow_version",
            "parameters",
            "context",
            "tags",
            "idempotency_key",
            "parent_task_run_id",
            "flow_runner",
        ],
    )
):
    """Data used by the Orion API to create a flow run."""

    # FlowRunCreate states must be provided as StateCreate objects
    state: StateCreate = Field(None, description="The state of the flow run to create")


class DeploymentFlowRunCreate(
    schemas.core.FlowRun.subclass(
        name="FlowRunCreate",
        include_fields=[
            "name",
            "parameters",
            "context",
            "tags",
            "idempotency_key",
            "flow_runner",
        ],
    )
):
    """Data used by the Orion API to create a flow run from a deployment."""

    # FlowRunCreate states must be provided as StateCreate objects
    state: StateCreate = Field(None, description="The state of the flow run to create")


class SavedSearchCreate(
    schemas.core.SavedSearch.subclass(
        name="SavedSearchCreate",
        include_fields=["name", "filters"],
    )
):
    """Data used by the Orion API to create a saved search."""


class ConcurrencyLimitCreate(
    schemas.core.ConcurrencyLimit.subclass(
        name="ConcurrencyLimitCreate",
        include_fields=["tag", "concurrency_limit"],
    )
):
    """Data used by the Orion API to create a concurrency limit."""


class BlockDataCreate(
    schemas.core.BlockData.subclass(
        name="BlockDataCreate",
        include_fields=["name", "blockref", "data"],
    )
):
    """Data used by the Orion API to create a block data container."""


class BlockCreate(PrefectBaseModel):
    block: dict
    """Data used by the Orion API to create a block data container."""


class BlockDataUpdate(PrefectBaseModel):
    """Data used by the Orion API to update a block data container."""

    name: Optional[str]
    data: Optional[dict]


class LogCreate(
    schemas.core.Log.subclass(
        name="LogCreate",
        include_fields=[
            "name",
            "level",
            "message",
            "timestamp",
            "flow_run_id",
            "task_run_id",
        ],
    )
):
    """Data used by the Orion API to create a log."""


class WorkQueueCreate(
    schemas.core.WorkQueue.subclass(
        "WorkQueueCreate",
        include_fields=[
            "filter",
            "name",
            "description",
            "is_paused",
            "concurrency_limit",
        ],
    )
):
    """Data used by the Orion API to create a work queue."""


class WorkQueueUpdate(
    schemas.core.WorkQueue.subclass(
        "WorkQueueUpdate",
        include_fields=[
            "filter",
            "name",
            "description",
            "is_paused",
            "concurrency_limit",
        ],
    )
):
    """Data used by the Orion API to update a work queue."""

    name: Optional[str] = Field(None, description="The name of the work queue.")<|MERGE_RESOLUTION|>--- conflicted
+++ resolved
@@ -1,11 +1,8 @@
 """
 Reduced schemas for accepting API actions.
 """
-<<<<<<< HEAD
+
 from typing import Optional
-=======
-from typing import List, Optional
->>>>>>> e31a5c0b
 
 from pydantic import Field
 
