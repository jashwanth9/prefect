--- conflicted
+++ resolved
@@ -107,7 +107,6 @@
         update.setdefault("timestamp", self.__fields__["timestamp"].get_default())
         return super().copy(reset_fields=reset_fields, update=update, **kwargs)
 
-<<<<<<< HEAD
     def __prefect_repr__(self) -> str:
         """
         Generates a nice state representation for user display
@@ -125,13 +124,6 @@
         attr_str = ", ".join(f"{key}={val}" for key, val in attrs.items())
         friendly_type = self.type.value.capitalize()
         return f"{friendly_type}({attr_str})"
-=======
-    def __str__(self) -> str:
-        return self.__repr__()
-
-    def __repr__(self) -> str:
-        return super().__repr__()
->>>>>>> 414e538f
 
 
 def Scheduled(scheduled_time: datetime.datetime = None, **kwargs) -> State:
