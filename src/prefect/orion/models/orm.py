import pendulum
import sqlalchemy as sa
from sqlalchemy import JSON, Column, String, join
from sqlalchemy.orm import aliased, relationship

from prefect.orion.schemas import core, states
from prefect.orion.utilities.database import (
    UUID,
    Base,
    Now,
    Pydantic,
    Timestamp,
)


class Flow(Base):
    name = Column(String, nullable=False, unique=True)
    tags = Column(JSON, server_default="[]", default=list, nullable=False)
    parameters = Column(
        Pydantic(core.ParameterSchema),
        server_default="{}",
        default=dict,
        nullable=False,
    )


<<<<<<< HEAD
class FlowRun(Base):
    flow_id = Column(UUID(), nullable=False, index=True)
    flow_version = Column(String)
    parameters = Column(JSON, server_default="{}", default=dict, nullable=False)
    parent_task_run_id = Column(UUID(), nullable=True)
    context = Column(JSON, server_default="{}", default=dict, nullable=False)
    empirical_policy = Column(
        Pydantic(core.TaskRunPolicy),
        server_default="{}",
        default=core.TaskRunPolicy,
        nullable=False,
    )
    empirical_config = Column(JSON, server_default="{}", default=dict, nullable=False)
    tags = Column(JSON, server_default="[]", default=list, nullable=False)
    flow_run_metadata = Column(
        Pydantic(core.FlowRunMetadata),
        server_default="{}",
        default=dict,
        nullable=False,
    )


class TaskRun(Base):
    flow_run_id = Column(UUID(), nullable=False, index=True)
    task_key = Column(String, nullable=False)
    dynamic_key = Column(String)
    cache_key = Column(String)
    cache_expiration = Column(Timestamp(timezone=True))
    task_version = Column(String)
    empirical_policy = Column(
        Pydantic(core.TaskRunPolicy),
        server_default="{}",
        default=core.TaskRunPolicy,
        nullable=False,
    )
    task_inputs = Column(JSON, server_default="{}", default=dict, nullable=False)
    tags = Column(JSON, server_default="[]", default=list, nullable=False)
    upstream_task_run_ids = Column(
        JSON, server_default="{}", default=dict, nullable=False
    )
    task_run_metadata = Column(
        Pydantic(core.TaskRunMetadata),
        server_default="{}",
        default=dict,
        nullable=False,
    )

    __table_args__ = (
        sa.Index(
            "ix_task_run_flow_run_id_task_key_dynamic_key",
            flow_run_id,
            task_key,
            dynamic_key,
            unique=True,
        ),
    )


=======
>>>>>>> 27e0b19b
class FlowRunState(Base):
    flow_run_id = Column(UUID(), nullable=False)
    type = Column(sa.Enum(states.StateType), nullable=False, index=True)
    timestamp = Column(
        Timestamp(timezone=True),
        nullable=False,
        server_default=Now(),
        default=lambda: pendulum.now("UTC"),
    )
    name = Column(String, nullable=False)
    message = Column(String)
    state_details = Column(
        Pydantic(states.StateDetails), server_default="{}", default=dict, nullable=False
    )
    run_details = Column(
        Pydantic(states.RunDetails), server_default="{}", default=dict, nullable=False
    )
    data = Column(JSON)

    __table_args__ = (
        sa.Index(
            "ix_flow_run_state_flow_run_id_timestamp_desc",
            flow_run_id,
            timestamp.desc(),
            unique=True,
        ),
    )

    def as_state(self) -> states.State:
        return states.State.from_orm(self)


class TaskRunState(Base):
    task_run_id = Column(UUID(), nullable=False)
    type = Column(sa.Enum(states.StateType), nullable=False, index=True)
    timestamp = Column(
        Timestamp(timezone=True),
        nullable=False,
        server_default=Now(),
        default=lambda: pendulum.now("UTC"),
    )
    name = Column(String, nullable=False)
    message = Column(String)
    state_details = Column(
        Pydantic(states.StateDetails), server_default="{}", default=dict, nullable=False
    )
    run_details = Column(
        Pydantic(states.RunDetails), server_default="{}", default=dict, nullable=False
    )
    data = Column(JSON)

    __table_args__ = (
        sa.Index(
            "ix_task_run_state_task_run_id_timestamp_desc",
            task_run_id,
            timestamp.desc(),
            unique=True,
        ),
    )

    def as_state(self) -> states.State:
        return states.State.from_orm(self)


frs = aliased(FlowRunState, name="frs")
trs = aliased(TaskRunState, name="trs")


class FlowRun(Base):
    flow_id = Column(UUID(), nullable=False, index=True)
    flow_version = Column(String)
    parameters = Column(JSON, server_default="{}", default=dict, nullable=False)
    parent_task_run_id = Column(UUID(), nullable=True)
    context = Column(JSON, server_default="{}", default=dict, nullable=False)
    empirical_policy = Column(JSON, server_default="{}", default=dict, nullable=False)
    empirical_config = Column(JSON, server_default="{}", default=dict, nullable=False)
    tags = Column(JSON, server_default="[]", default=list, nullable=False)
    flow_run_details = Column(
        Pydantic(core.FlowRunDetails),
        server_default="{}",
        default=dict,
        nullable=False,
    )

    # the current state of a run is found by a "top-n-per group" query that
    # includes two joins:
    #   1. from the `Run` table to the `State` table to load states for that run
    #   2. from the `State` table to itself (aliased as `frs`) to filter all but the current state
    #
    # The second join is an outer join that only matches rows where `state.timestamp < frs.timestamp`,
    # indicating that the matched state is NOT the most recent state. We then add a primary condition
    # that `frs.timestamp IS NULL`, indicating that we only want to keep FAILED matches - in other words
    # keeping only the most recent state.
    state = relationship(
        # the self-referential join of FlowRunState to itself
        aliased(
            FlowRunState,
            join(
                FlowRunState,
                frs,
                sa.and_(
                    FlowRunState.flow_run_id == frs.flow_run_id,
                    FlowRunState.timestamp < frs.timestamp,
                ),
                isouter=True,
            ),
        ),
        # the join condition from FlowRun to FlowRunState and also including
        # only the failed matches for frs
        primaryjoin=lambda: sa.and_(
            FlowRun.id == FlowRunState.flow_run_id,
            frs.id.is_(None),
        ),
        foreign_keys=[FlowRunState.flow_run_id],
        uselist=False,
        viewonly=True,
        lazy="joined",
    )


class TaskRun(Base):
    flow_run_id = Column(UUID(), nullable=False, index=True)
    task_key = Column(String, nullable=False)
    dynamic_key = Column(String)
    cache_key = Column(String)
    cache_expiration = Column(Timestamp(timezone=True))
    task_version = Column(String)
    empirical_policy = Column(JSON, server_default="{}", default=dict, nullable=False)
    task_inputs = Column(JSON, server_default="{}", default=dict, nullable=False)
    tags = Column(JSON, server_default="[]", default=list, nullable=False)
    upstream_task_run_ids = Column(
        JSON, server_default="{}", default=dict, nullable=False
    )
    task_run_details = Column(
        Pydantic(core.TaskRunDetails),
        server_default="{}",
        default=dict,
        nullable=False,
    )

    # the current state of a run is found by a "top-n-per group" query that
    # includes two joins:
    #   1. from the `Run` table to the `State` table to load states for that run
    #   2. from the `State` table to itself (aliased as `trs`) to filter all but the current state
    #
    # The second join is an outer join that only matches rows where `state.timestamp < trs.timestamp`,
    # indicating that the matched state is NOT the most recent state. We then add a primary condition
    # that `trs.timestamp IS NULL`, indicating that we only want to keep FAILED matches - in other words
    # keeping only the most recent state.
    state = relationship(
        # the self-referential join of TaskRunState to itself
        aliased(
            TaskRunState,
            join(
                TaskRunState,
                trs,
                sa.and_(
                    TaskRunState.task_run_id == trs.task_run_id,
                    TaskRunState.timestamp < trs.timestamp,
                ),
                isouter=True,
            ),
        ),
        # the join condition from TaskRun to TaskRunState and also including
        # only the failed matches for trs
        primaryjoin=lambda: sa.and_(
            TaskRun.id == TaskRunState.task_run_id,
            trs.id.is_(None),
        ),
        foreign_keys=[TaskRunState.task_run_id],
        uselist=False,
        viewonly=True,
        lazy="joined",
    )

    __table_args__ = (
        sa.Index(
            "ix_task_run_flow_run_id_task_key_dynamic_key",
            flow_run_id,
            task_key,
            dynamic_key,
            unique=True,
        ),
    )


def add_flow_run_subflow_index(target, connection, **kw):
    """Adds a partial index on the `parent_task_run_id` key of the
    `flow_run_details` column, using dialect-specific syntax. This function is
    called once the dialect is known via SQLAlchemy's event listening system.
    """
    if connection.dialect.name == "sqlite":
        FlowRun.__table__.append_constraint(
            sa.Index(
                "ix_flow_run_flow_run_details_subflow",
                sa.text("json_extract(flow_run_details, '$.parent_task_run_id')"),
                sqlite_where=sa.text(
                    "json_extract(flow_run_details, '$.is_subflow') IS TRUE"
                ),
            )
        )
    elif connection.dialect.name == "postgresql":
        FlowRun.__table__.append_constraint(
            sa.Index(
                "ix_flow_run_flow_run_details_subflow",
                sa.text("(flow_run_details ->> 'parent_task_run_id')::UUID"),
                postgresql_where=sa.text("flow_run_details ->> 'is_subflow' IS TRUE"),
            )
        )


sa.event.listen(
    FlowRun.__table__, "before_create", add_flow_run_subflow_index, once=True
)


def add_task_run_subflow_index(target, connection, **kw):
    """Adds a partial index on the `subflow_run_id` key of the
    `task_run_details` column, using dialect-specific syntax. This function is
    called once the dialect is known via SQLAlchemy's event listening system.
    """
    if connection.dialect.name == "sqlite":
        TaskRun.__table__.append_constraint(
            sa.Index(
                "ix_task_run_task_run_details_subflow",
                sa.text("json_extract(task_run_details, '$.subflow_run_id')"),
                sqlite_where=sa.text(
                    "json_extract(task_run_details, '$.is_subflow') IS TRUE"
                ),
            )
        )
    elif connection.dialect.name == "postgresql":
        TaskRun.__table__.append_constraint(
            sa.Index(
                "ix_task_run_task_run_details_subflow",
                sa.text("(task_run_details ->> 'subflow_run_id')::UUID"),
                postgresql_where=sa.text("task_run_details ->> 'is_subflow' IS TRUE"),
            )
        )


sa.event.listen(
    TaskRun.__table__, "before_create", add_task_run_subflow_index, once=True
)<|MERGE_RESOLUTION|>--- conflicted
+++ resolved
@@ -24,67 +24,6 @@
     )
 
 
-<<<<<<< HEAD
-class FlowRun(Base):
-    flow_id = Column(UUID(), nullable=False, index=True)
-    flow_version = Column(String)
-    parameters = Column(JSON, server_default="{}", default=dict, nullable=False)
-    parent_task_run_id = Column(UUID(), nullable=True)
-    context = Column(JSON, server_default="{}", default=dict, nullable=False)
-    empirical_policy = Column(
-        Pydantic(core.TaskRunPolicy),
-        server_default="{}",
-        default=core.TaskRunPolicy,
-        nullable=False,
-    )
-    empirical_config = Column(JSON, server_default="{}", default=dict, nullable=False)
-    tags = Column(JSON, server_default="[]", default=list, nullable=False)
-    flow_run_metadata = Column(
-        Pydantic(core.FlowRunMetadata),
-        server_default="{}",
-        default=dict,
-        nullable=False,
-    )
-
-
-class TaskRun(Base):
-    flow_run_id = Column(UUID(), nullable=False, index=True)
-    task_key = Column(String, nullable=False)
-    dynamic_key = Column(String)
-    cache_key = Column(String)
-    cache_expiration = Column(Timestamp(timezone=True))
-    task_version = Column(String)
-    empirical_policy = Column(
-        Pydantic(core.TaskRunPolicy),
-        server_default="{}",
-        default=core.TaskRunPolicy,
-        nullable=False,
-    )
-    task_inputs = Column(JSON, server_default="{}", default=dict, nullable=False)
-    tags = Column(JSON, server_default="[]", default=list, nullable=False)
-    upstream_task_run_ids = Column(
-        JSON, server_default="{}", default=dict, nullable=False
-    )
-    task_run_metadata = Column(
-        Pydantic(core.TaskRunMetadata),
-        server_default="{}",
-        default=dict,
-        nullable=False,
-    )
-
-    __table_args__ = (
-        sa.Index(
-            "ix_task_run_flow_run_id_task_key_dynamic_key",
-            flow_run_id,
-            task_key,
-            dynamic_key,
-            unique=True,
-        ),
-    )
-
-
-=======
->>>>>>> 27e0b19b
 class FlowRunState(Base):
     flow_run_id = Column(UUID(), nullable=False)
     type = Column(sa.Enum(states.StateType), nullable=False, index=True)
