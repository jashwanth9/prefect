import datetime
from typing import List
from uuid import UUID, uuid4

import pendulum
import sqlalchemy as sa
from sqlalchemy import delete, select

import prefect
from prefect.orion import schemas
from prefect.orion.models import orm
from prefect.orion.utilities.database import dialect_specific_insert, get_dialect


async def create_deployment(
    session: sa.orm.Session,
    deployment: schemas.core.Deployment,
) -> orm.Deployment:
    """Upserts a deployment

    Args:
        session (sa.orm.Session): a database session
        deployment (schemas.core.Deployment): a deployment model

    Returns:
        orm.Deployment: the newly-created or updated deployment

    """
    insert_stmt = (
        dialect_specific_insert(orm.Deployment)
        .values(**deployment.dict(shallow=True, exclude_unset=True))
        .on_conflict_do_update(
            index_elements=["flow_id", "name"],
            set_=deployment.dict(
                shallow=True, include={"schedule", "is_schedule_active", "flow_data"}
            ),
        )
    )

    await session.execute(insert_stmt)

    query = (
        sa.select(orm.Deployment)
        .where(
            sa.and_(
                orm.Deployment.flow_id == deployment.flow_id,
                orm.Deployment.name == deployment.name,
            )
        )
        .execution_options(populate_existing=True)
    )
    result = await session.execute(query)
    model = result.scalar()

    return model


async def read_deployment(
    session: sa.orm.Session, deployment_id: UUID
) -> orm.Deployment:
    """Reads a deployment by id

    Args:
        session (sa.orm.Session): A database session
        deployment_id (str): a deployment id

    Returns:
        orm.Deployment: the deployment
    """
    return await session.get(orm.Deployment, deployment_id)


async def read_deployment_by_name(
    session: sa.orm.Session, name: str, flow_name: str
) -> orm.Deployment:
    """Reads a deployment by name

    Args:
        session (sa.orm.Session): A database session
        name (str): a deployment name
        flow_name (str): the name of the flow the deployment belongs to

    Returns:
        orm.Deployment: the deployment
    """
    result = await session.execute(
        select(orm.Deployment)
        .join(orm.Flow, orm.Deployment.flow_id == orm.Flow.id)
        .where(sa.and_(orm.Flow.name == flow_name, orm.Deployment.name == name))
        .limit(1)
    )
    return result.scalar()


async def read_deployments(
    session: sa.orm.Session,
    offset: int = None,
    limit: int = None,
) -> List[orm.Deployment]:
    """Read deployments

    Args:
        session (sa.orm.Session): A database session
        offset (int): Query offset
        limit(int): Query limit

    Returns:
        List[orm.Deployment]: deployments
    """

    query = select(orm.Deployment).order_by(orm.Deployment.id)

    if offset is not None:
        query = query.offset(offset)
    if limit is not None:
        query = query.limit(limit)

    result = await session.execute(query)
    return result.scalars().unique().all()


async def delete_deployment(session: sa.orm.Session, deployment_id: UUID) -> bool:
    """Delete a deployment by id

    Args:
        session (sa.orm.Session): A database session
        deployment_id (str): a deployment id

    Returns:
        bool: whether or not the deployment was deleted
    """
    result = await session.execute(
        delete(orm.Deployment).where(orm.Deployment.id == deployment_id)
    )
    return result.rowcount > 0


async def schedule_runs(
    session: sa.orm.Session,
    deployment_id: UUID,
    start_time: datetime.datetime = None,
    end_time: datetime.datetime = None,
    max_runs: int = None,
):
    if max_runs is None:
        max_runs = prefect.settings.orion.services.scheduler_max_runs
    if start_time is None:
        start_time = pendulum.now("UTC")
    start_time = pendulum.instance(start_time)
    if end_time is None:
        end_time = start_time.add(
            seconds=prefect.settings.orion.services.scheduler_max_future_seconds
        )
    end_time = pendulum.instance(end_time)

    runs = await _generate_scheduled_flow_runs(
        session=session,
        deployment_id=deployment_id,
        start_time=start_time,
        end_time=end_time,
        max_runs=max_runs,
    )
    return await _insert_scheduled_flow_runs(session=session, runs=runs)


async def _generate_scheduled_flow_runs(
    session: sa.orm.Session,
    deployment_id: UUID,
    start_time: datetime.datetime,
    end_time: datetime.datetime,
    max_runs: int,
) -> List[schemas.core.FlowRun]:
    """
    Given a `deployment_id` and schedule, generates a list of flow run objects and
    associated scheduled states that represent scheduled flow runs. This method
    does NOT insert generated runs into the database, in order to facilitate
    batch operations. Call `_insert_scheduled_flow_runs()` to insert these runs.
    """
    runs = []

    # retrieve the deployment
    deployment = await session.get(orm.Deployment, deployment_id)

    if not deployment or not deployment.schedule or not deployment.is_schedule_active:
        return []

    dates = await deployment.schedule.get_dates(
        n=max_runs, start=start_time, end=end_time
    )

    for date in dates:
        run = schemas.core.FlowRun(
            flow_id=deployment.flow_id,
            deployment_id=deployment_id,
            # parameters=,
            idempotency_key=f"scheduled {deployment.id} {date}",
            tags=["auto-scheduled"],
            auto_scheduled=True,
            state=schemas.states.Scheduled(
                scheduled_time=date,
                message="Flow run scheduled",
            ),
            state_type=schemas.states.StateType.SCHEDULED,
            next_scheduled_start_time=date,
            expected_start_time=date,
        )
<<<<<<< HEAD
        # apply run details updates because this state won't go through the orchestration engine
        update_run_details(initial_state=None, proposed_state=run.state, run=run)
        # do not set the `state_id` as it hasn't been created yet; it will be set
        # when _insert_scheduled_flow_runs is called
        run.state_id = None
=======
>>>>>>> 96dcf358
        runs.append(run)

    return runs


async def _insert_scheduled_flow_runs(
    session: sa.orm.Session,
    runs: List[schemas.core.FlowRun],
) -> List[schemas.core.FlowRun]:
    """
    Given a list of flow runs to schedule, as generated by `_generate_scheduled_flow_runs`,
    inserts them into the database. Note this is a separate method to facilitate batch
    operations on many scheduled runs.

    Returns a list of flow runs that were created
    """

    # gracefully insert the flow runs against the idempotency key
    # this syntax (insert statement, values to insert) is most efficient
    # because it uses a single bind parameter
    insert = dialect_specific_insert(orm.FlowRun)
    await session.execute(
        insert.on_conflict_do_nothing(index_elements=["flow_id", "idempotency_key"]),
        [r.dict(exclude={"created", "updated"}) for r in runs],
    )

    # query for the rows that were newly inserted (by checking for any flow runs with
    # no corresponding flow run states)
    inserted_rows = (
        sa.select(orm.FlowRun.id)
        .join(
            orm.FlowRunState,
            orm.FlowRun.id == orm.FlowRunState.flow_run_id,
            isouter=True,
        )
        .where(
            orm.FlowRun.id.in_([r.id for r in runs]),
            orm.FlowRunState.id.is_(None),
        )
    )
    inserted_flow_run_ids = (await session.execute(inserted_rows)).scalars().all()

    # insert flow run states that correspond to the newly-insert rows
    insert_flow_run_states = [
        {"id": uuid4(), "flow_run_id": r.id, **r.state.dict()}
        for r in runs
        if r.id in inserted_flow_run_ids
    ]
    if insert_flow_run_states:
        # this syntax (insert statement, values to insert) is most efficient
        # because it uses a single bind parameter
        await session.execute(
            orm.FlowRunState.__table__.insert(), insert_flow_run_states
        )

        # set the `state_id` on the newly inserted runs
        if get_dialect().name == "postgresql":
            # postgres supports `UPDATE ... FROM` syntax
            stmt = (
                sa.update(orm.FlowRun)
                .where(
                    orm.FlowRun.id.in_(inserted_flow_run_ids),
                    orm.FlowRunState.flow_run_id == orm.FlowRun.id,
                    orm.FlowRunState.id.in_([r["id"] for r in insert_flow_run_states]),
                )
                .values(state_id=orm.FlowRunState.id)
                # no need to synchronize as these flow runs are entirely new
                .execution_options(synchronize_session=False)
            )
        else:
            # sqlite requires a correlated subquery to update from another table
            subquery = (
                sa.select(orm.FlowRunState.id)
                .where(
                    orm.FlowRunState.flow_run_id == orm.FlowRun.id,
                    orm.FlowRunState.id.in_([r["id"] for r in insert_flow_run_states]),
                )
                .limit(1)
                .scalar_subquery()
            )
            stmt = (
                sa.update(orm.FlowRun)
                .where(
                    orm.FlowRun.id.in_(inserted_flow_run_ids),
                )
                .values(state_id=subquery)
                # no need to synchronize as these flow runs are entirely new
                .execution_options(synchronize_session=False)
            )

        await session.execute(stmt)

    return [r for r in runs if r.id in inserted_flow_run_ids]<|MERGE_RESOLUTION|>--- conflicted
+++ resolved
@@ -204,14 +204,9 @@
             next_scheduled_start_time=date,
             expected_start_time=date,
         )
-<<<<<<< HEAD
-        # apply run details updates because this state won't go through the orchestration engine
-        update_run_details(initial_state=None, proposed_state=run.state, run=run)
         # do not set the `state_id` as it hasn't been created yet; it will be set
         # when _insert_scheduled_flow_runs is called
         run.state_id = None
-=======
->>>>>>> 96dcf358
         runs.append(run)
 
     return runs
