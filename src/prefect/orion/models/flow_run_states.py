import contextlib
from typing import List
from uuid import UUID

import sqlalchemy as sa
from sqlalchemy import delete, select

from prefect.orion import models, schemas
from prefect.orion.models import orm
from prefect.orion.orchestration.global_policy import GlobalPolicy
from prefect.orion.orchestration.core_policy import CoreFlowPolicy
from prefect.orion.orchestration.rules import OrchestrationContext, OrchestrationResult


async def orchestrate_flow_run_state(
    session: sa.orm.Session,
    flow_run_id: UUID,
    state: schemas.states.State,
    apply_orchestration_rules: bool = True,
) -> orm.FlowRunState:
    """Creates a new flow run state

    Args:
        session (sa.orm.Session): a database session
        flow_run_id (str): the flow run id
        state (schemas.states.State): a flow run state model

    Returns:
        orm.FlowRunState: the newly-created flow run state
    """
    # load the flow run
    run = await models.flow_runs.read_flow_run(
        session=session,
        flow_run_id=flow_run_id,
    )

    if not run:
        raise ValueError(f"Invalid flow run: {flow_run_id}")

    initial_state = run.state.as_state() if run.state else None
    initial_state_type = initial_state.type if initial_state else None
    proposed_state_type = state.type if state else None
    intended_transition = (initial_state_type, proposed_state_type)

    global_rules = GlobalPolicy.compile_transition_rules(*intended_transition)

    if apply_orchestration_rules:
        orchestration_rules = CoreFlowPolicy.compile_transition_rules(
            *intended_transition
        )
    else:
        orchestration_rules = []

    context = OrchestrationContext(
        initial_state=initial_state,
        proposed_state=state,
        session=session,
        run=run,
        flow_run_id=flow_run_id,
    )

    # apply orchestration rules and create the new flow run state
    async with contextlib.AsyncExitStack() as stack:
        for rule in orchestration_rules:
            context = await stack.enter_async_context(
                rule(context, *intended_transition)
            )

        for rule in global_rules:
            context = await stack.enter_async_context(
                rule(context, *intended_transition)
            )

        if context.proposed_state is not None:
            validated_orm_state = orm.FlowRunState(
                flow_run_id=context.flow_run_id,
                **context.proposed_state.dict(shallow=True),
            )
            session.add(validated_orm_state)
            await session.flush()
        else:
            validated_orm_state = None

        context.validated_state = (
            validated_orm_state.as_state() if validated_orm_state else None
        )

<<<<<<< HEAD
        # assign to the ORM model to create the state
        # and update the run
        run.state = validated_state
        await session.flush()
=======
    # update the ORM model state
    if run is not None:
        run.state = validated_orm_state
>>>>>>> 43842a83

    result = OrchestrationResult(
        state=validated_orm_state,
        status=context.response_status,
        details=context.response_details,
    )

    return result


async def read_flow_run_state(
    session: sa.orm.Session, flow_run_state_id: UUID
) -> orm.FlowRunState:
    """Reads a flow run state by id

    Args:
        session (sa.orm.Session): A database session
        flow_run_state_id (str): a flow run state id

    Returns:
        orm.FlowRunState: the flow state
    """
    return await session.get(orm.FlowRunState, flow_run_state_id)


async def read_flow_run_states(
    session: sa.orm.Session, flow_run_id: UUID
) -> List[orm.FlowRunState]:
    """Reads flow runs states for a flow run

    Args:
        session (sa.orm.Session): A database session
        flow_run_id (str): the flow run id

    Returns:
        List[orm.FlowRunState]: the flow run states
    """
    query = (
        select(orm.FlowRunState)
        .filter_by(flow_run_id=flow_run_id)
        .order_by(orm.FlowRunState.timestamp)
    )
    result = await session.execute(query)
    return result.scalars().unique().all()


async def delete_flow_run_state(
    session: sa.orm.Session, flow_run_state_id: UUID
) -> bool:
    """Delete a flow run state by id

    Args:
        session (sa.orm.Session): A database session
        flow_run_state_id (str): a flow run state id

    Returns:
        bool: whether or not the flow run state was deleted
    """
    result = await session.execute(
        delete(orm.FlowRunState).where(orm.FlowRunState.id == flow_run_state_id)
    )
    return result.rowcount > 0<|MERGE_RESOLUTION|>--- conflicted
+++ resolved
@@ -85,16 +85,10 @@
             validated_orm_state.as_state() if validated_orm_state else None
         )
 
-<<<<<<< HEAD
         # assign to the ORM model to create the state
         # and update the run
-        run.state = validated_state
+        run.state = validated_orm_state
         await session.flush()
-=======
-    # update the ORM model state
-    if run is not None:
-        run.state = validated_orm_state
->>>>>>> 43842a83
 
     result = OrchestrationResult(
         state=validated_orm_state,
