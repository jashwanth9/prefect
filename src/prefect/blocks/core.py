--- conflicted
+++ resolved
@@ -347,15 +347,11 @@
         block.__class__._block_schema_id = block_document.block_schema_id
         block.__class__._block_type_id = block_document.block_type_id
         block._block_document_name = block_document.name
-<<<<<<< HEAD
-
+        block._is_anonymous = block_document.is_anonymous
         block._define_metadata_on_nested_blocks(
             block_document.block_document_references
         )
 
-=======
-        block._is_anonymous = block_document.is_anonymous
->>>>>>> 0c826840
         return block
 
     def _define_metadata_on_nested_blocks(self, block_document_references):
