import datetime
from dataclasses import dataclass
from typing import Any, Callable, ClassVar, Generator, Optional

from pydantic_core import core_schema, CoreSchema, SchemaValidator
from typing_extensions import Self
from datetime import timedelta


@dataclass
class NonNegativeInteger(int):
    schema: ClassVar[CoreSchema] = core_schema.int_schema(ge=0)

    @classmethod
    def __get_validators__(cls) -> Generator[Callable[..., Any], None, None]:
        yield cls.validate

    @classmethod
    def __get_pydantic_core_schema__(
        cls, source_type: Any, handler: Callable[..., Any]
    ) -> CoreSchema:
        return cls.schema

    @classmethod
    def validate(cls, v: Any) -> Self:
        return SchemaValidator(schema=cls.schema).validate_python(v)


@dataclass
class PositiveInteger(int):
    schema: ClassVar[CoreSchema] = core_schema.int_schema(gt=0)

    @classmethod
    def __get_validators__(cls) -> Generator[Callable[..., Any], None, None]:
        yield cls.validate

    @classmethod
    def __get_pydantic_core_schema__(
        cls, source_type: Any, handler: Callable[..., Any]
    ) -> CoreSchema:
        return cls.schema

    @classmethod
    def validate(cls, v: Any) -> Self:
        return SchemaValidator(schema=cls.schema).validate_python(v)


@dataclass
<<<<<<< HEAD
class NonNegativeTimedelta(datetime.timedelta):
    schema: ClassVar[CoreSchema] = core_schema.timedelta_schema(
        ge=datetime.timedelta(seconds=0)
    )
=======
class NonNegativeDuration(timedelta):
    schema: ClassVar = core_schema.timedelta_schema(ge=timedelta(seconds=0))
>>>>>>> 7f7a8fc0

    @classmethod
    def __get_validators__(cls) -> Generator[Callable[..., Any], None, None]:
        yield cls.validate

    @classmethod
    def __get_pydantic_core_schema__(
        cls, source_type: Any, handler: Callable[..., Any]
    ) -> CoreSchema:
        return cls.schema

    @classmethod
    def validate(cls, v: Any) -> Self:
        return SchemaValidator(schema=cls.schema).validate_python(v)


@dataclass
<<<<<<< HEAD
class AtLeastFiveMinutesTimedelta(datetime.timedelta):
    schema: ClassVar[CoreSchema] = core_schema.timedelta_schema(
        ge=datetime.timedelta(minutes=5)
    )
=======
class PositiveDuration(timedelta):
    schema: ClassVar = core_schema.timedelta_schema(gt=timedelta(seconds=0))
>>>>>>> 7f7a8fc0

    @classmethod
    def __get_validators__(cls) -> Generator[Callable[..., Any], None, None]:
        yield cls.validate

    @classmethod
    def __get_pydantic_core_schema__(
        cls, source_type: Any, handler: Callable[..., Any]
    ) -> CoreSchema:
        return cls.schema

    @classmethod
    def validate(cls, v: Any) -> Self:
<<<<<<< HEAD
        return SchemaValidator(schema=cls.schema).validate_python(v)
=======
        return SchemaValidator(schema=cls.schema).validate_python(v)


__all__ = [
    "NonNegativeInteger",
    "PositiveInteger",
    "NonNegativeDuration",
    "PositiveDuration",
]
>>>>>>> 7f7a8fc0
<|MERGE_RESOLUTION|>--- conflicted
+++ resolved
@@ -46,15 +46,8 @@
 
 
 @dataclass
-<<<<<<< HEAD
-class NonNegativeTimedelta(datetime.timedelta):
-    schema: ClassVar[CoreSchema] = core_schema.timedelta_schema(
-        ge=datetime.timedelta(seconds=0)
-    )
-=======
 class NonNegativeDuration(timedelta):
     schema: ClassVar = core_schema.timedelta_schema(ge=timedelta(seconds=0))
->>>>>>> 7f7a8fc0
 
     @classmethod
     def __get_validators__(cls) -> Generator[Callable[..., Any], None, None]:
@@ -72,15 +65,10 @@
 
 
 @dataclass
-<<<<<<< HEAD
-class AtLeastFiveMinutesTimedelta(datetime.timedelta):
+class AtLeastFiveMinutesDuration(datetime.timedelta):
     schema: ClassVar[CoreSchema] = core_schema.timedelta_schema(
         ge=datetime.timedelta(minutes=5)
     )
-=======
-class PositiveDuration(timedelta):
-    schema: ClassVar = core_schema.timedelta_schema(gt=timedelta(seconds=0))
->>>>>>> 7f7a8fc0
 
     @classmethod
     def __get_validators__(cls) -> Generator[Callable[..., Any], None, None]:
@@ -94,9 +82,24 @@
 
     @classmethod
     def validate(cls, v: Any) -> Self:
-<<<<<<< HEAD
         return SchemaValidator(schema=cls.schema).validate_python(v)
-=======
+
+
+class PositiveDuration(timedelta):
+    schema: ClassVar = core_schema.timedelta_schema(gt=timedelta(seconds=0))
+
+    @classmethod
+    def __get_validators__(cls) -> Generator[Callable[..., Any], None, None]:
+        yield cls.validate
+
+    @classmethod
+    def __get_pydantic_core_schema__(
+        cls, source_type: Any, handler: Callable[..., Any]
+    ) -> CoreSchema:
+        return cls.schema
+
+    @classmethod
+    def validate(cls, v: Any) -> Self:
         return SchemaValidator(schema=cls.schema).validate_python(v)
 
 
@@ -105,5 +108,4 @@
     "PositiveInteger",
     "NonNegativeDuration",
     "PositiveDuration",
-]
->>>>>>> 7f7a8fc0
+]