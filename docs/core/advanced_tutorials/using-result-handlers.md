---
sidebarDepth: 0
---

# Using Result Handlers

Let's take a look at using result handlers. As introduced in the concept documentation ["Results and Result Handlers"](../concepts/results.md), Prefect tasks associate their return value with a `Result` object attached to a task's `State`, and they can be extended with `ResultHandler`s that, when enabled, persist results to storage as a pickle into one of the supported storage backends.

Why would you use result handlers in the first place? One common situation is to allow for inspection of intermediary data when debugging flows (including -- maybe especially -- production ones). By checkpointing data during different data transformation Tasks, runtime data bugs can be tracked down by analyzing the checkpoints sequentially.

## Setting up to handle results

<<<<<<< HEAD
The first step to getting the most out of result handlers is to enable results storage. You must enable in two places: globally for the Prefect installation, and at the task level by providing a result handler to tasks either through its flow initialization or as a task-level override. Depending on your storage backend, you may also need to ensure your authentication credentials are set up properly. For Cloud customers, some of this is handled by default.
=======
The first step to getting the most out of Result Handlers is to enable results storage. You must enable in two places: globally for the Prefect installation, and at the task level by providing a result handler to tasks either through its flow initialization or as a task-level override. Depending on your storage backend, you may also need to ensure your authentication credentials are set up properly. For Cloud users, some of this is handled by default.
>>>>>>> da8765dc

For Core-only users or Cloud users on Prefect versions <0.9.1, you must:

<<<<<<< HEAD
For Cloud customers on Prefect version 0.9.1+,
- checkpointing will automatically be turned on; you can disable it by setting `prefect.config.flows.checkpointing` to "False"
 - a result handler that matches the storage backend of your `prefect.config.flows.storage` setting will automatically be applied to all tasks, if available; notably this is not yet supported for Docker Storage
 - you can override the automatic result handler at the global level, flow level, or task level

#### Setting result handler at the flow level
=======
- Opt-in to checkpointing globally by setting the `prefect.config.flows.checkpointing` to "True"
- Specify the result handler your tasks will use for at least one level of specificity (flow-level or task-level)

For Cloud users on Prefect version 0.9.1+:

- Checkpointing is automatically enabled; you can disable it by setting `prefect.config.flows.checkpointing` to "False"
- A result handler that matches the storage backend of your `prefect.config.flows.storage` setting will automatically be applied to all tasks , if available; notably this is not yet supported for Docker Storage
- You can override the automatic results handler at the global level, flow level, or task level

#### Setting result handler at the Flow level

>>>>>>> da8765dc
```bash
export PREFECT__FLOWS__CHECKPOINTING=true
```

```python{8-9}
# flow.py
from prefect.engine.result_handlers import LocalResultHandler

@task
def add(x, y=1):
   return x + y

# send the configuration to the Flow object
with Flow("my handled flow!", result_handler=LocalResultHandler()):
   first_result = add(1, y=2)
   second_result = add(x=first_result, y=100)
```

#### Setting result handler at the task level

```bash
export PREFECT__FLOWS__CHECKPOINTING=true
```

```python{4-5,11-12}
# flow.py
from prefect.engine.result_handlers import LocalResultHandler

# configure on the task decorator
@task(result_handler=LocalResultHandler())
def add(x, y=1):
   return x + y

with Flow("my handled flow!"):
   first_result = add(1, y=2)
   # or send as a keyword argument at task initialization
   second_result = add(x=first_result, y=100, result_handler=LocalResultHandler())
```

## Choosing your result handlers

In the above examples, we only used the `LocalStorageHandler` class. This is one of several result handlers that integrate with different storage backends; the full list is in the API docs for [prefect.engine.results_handler](../../api/latest/engine/result_handlers.html) and more details on this interface is described in the concept ["Results and Result Handlers"](../concepts/results.md) documentation.
<<<<<<< HEAD
 
We can write our own result handlers as long as they extend the [`ResultHandler`](https://github.com/PrefectHQ/prefect/blob/master/src/prefect/engine/result_handlers/result_handler.py) interface, or we can pick an existing implementation from Prefect Core that utilizes a storage backend we like; for example, I will use `prefect.engine.results_handler.GCSResultHandler` so that my data will be persisted in Google Cloud Storage.
=======

We can write our own result handlers as long as they extend the `ResultHandler` interface, or we can pick an existing implementation from Prefect Core that utilizes a storage backend we like; for example, I will use `prefect.engine.results_handler.GCSResultHandler` so that my data will be persisted in Google Cloud Storage.
>>>>>>> da8765dc

## Running a flow with `GCSResultHandler`

Since the `GCSResultHandler` object must be instantiated with some initialization arguments, we utilize a flow-level override to pass in the Python object after configuring it:

```python
# flow.py
from prefect.engine.result_handlers import GCSResultHandler

gcs_handler = GCSResultHandler(bucket='prefect_results')

with Flow("my handled flow!", result_handler=gcs_handler):
   ...
```

Make sure your Prefect installation can [authenticate to Google's Cloud API](https://cloud.google.com/docs/authentication/getting-started). As long as the host of my Prefect installation can authenticate to this GCS bucket, each task's return value will be serialized into its own file in this GCS bucket.

After running my flow, I can see that my task states know the key name of their individual result storage in `Result.safe_value` when I inspect them in-memory:

```python
>>> state = flow.run()
>>> state.result[first_result]._result.safe_value
<SafeResult: '2020/2/24/21120e41-339f-4f7d-a209-82fb3b1b5507.prefect_result'>
>>> state.result[second_result]._result.safe_value
<SafeResult: '2020/2/24/133eaf17-ab77-4468-afdf-734b6540dde0.prefect_result'>
```

Using [gsutil](https://cloud.google.com/storage/docs/gsutil), I can see that those keys exist in the GCS bucket I configured my results handler to submit data to:

```bash
$ gsutil ls -r gs://prefect_results
gs://prefect_results/2020/:

gs://prefect_results/2020/2/:

gs://prefect_results/2020/2/24/:
gs://prefect_results/2020/2/24/59082506-9217-436f-9d69-9ff569b20b7a.prefect_result
gs://prefect_results/2020/2/24/a07dd6c1-837d-4925-be46-3b525be57779.prefect_result
```

If you are using Prefect Cloud, you can see that this metadata from the "safe value" is also stored by the scheduler and exposed in the UI:

![Task Detail with GCS Result.safe_value showing](/result-stored-in-cloud-UI-gcshandler.png)

## Running a flow with `JSONResultHandler`

A unique case is the `JSONResultHandler`, as it serializes the entire `Result` object as its `Result.safe_value`. This is only useful for small data loads and for data that Cloud users are comfortable sharing with the Cloud database. When used effectively, they can provide efficient inspection of data output in the UI. For this reason, all `Parameter` type Tasks use this as their result handler.

Let's see this with an example. The same flow that adds numbers together will instead be configured with the JSON result handler:

```python
# flow.py
from prefect.engine.result_handlers import JSONResultHandler

with Flow("my handled flow!", result_handler=JSONResultHandler()):
    ...
```

Now when I run my flow, the `Result.safe_value` contains the actual return value from my Task in it:

```python
>>> state.result[first_result]._result.value
3
>>> state.result[first_result]._result.safe_value
<SafeResult: '3'>
```

And this value `3` is also visible to Cloud users in the UI when inspecting the Task Run details:

![Task Detail with JSON Result.safe_value showing](/result-stored-in-cloud-UI-jsonhandler.png)<|MERGE_RESOLUTION|>--- conflicted
+++ resolved
@@ -10,34 +10,20 @@
 
 ## Setting up to handle results
 
-<<<<<<< HEAD
-The first step to getting the most out of result handlers is to enable results storage. You must enable in two places: globally for the Prefect installation, and at the task level by providing a result handler to tasks either through its flow initialization or as a task-level override. Depending on your storage backend, you may also need to ensure your authentication credentials are set up properly. For Cloud customers, some of this is handled by default.
-=======
-The first step to getting the most out of Result Handlers is to enable results storage. You must enable in two places: globally for the Prefect installation, and at the task level by providing a result handler to tasks either through its flow initialization or as a task-level override. Depending on your storage backend, you may also need to ensure your authentication credentials are set up properly. For Cloud users, some of this is handled by default.
->>>>>>> da8765dc
+The first step to getting the most out of result handlers is to enable results storage. You must enable in two places: globally for the Prefect installation, and at the task level by providing a result handler to tasks either through its flow initialization or as a task-level override. Depending on your storage backend, you may also need to ensure your authentication credentials are set up properly. For Cloud users, some of this is handled by default.
 
 For Core-only users or Cloud users on Prefect versions <0.9.1, you must:
 
-<<<<<<< HEAD
-For Cloud customers on Prefect version 0.9.1+,
-- checkpointing will automatically be turned on; you can disable it by setting `prefect.config.flows.checkpointing` to "False"
- - a result handler that matches the storage backend of your `prefect.config.flows.storage` setting will automatically be applied to all tasks, if available; notably this is not yet supported for Docker Storage
- - you can override the automatic result handler at the global level, flow level, or task level
-
-#### Setting result handler at the flow level
-=======
 - Opt-in to checkpointing globally by setting the `prefect.config.flows.checkpointing` to "True"
 - Specify the result handler your tasks will use for at least one level of specificity (flow-level or task-level)
 
 For Cloud users on Prefect version 0.9.1+:
 
-- Checkpointing is automatically enabled; you can disable it by setting `prefect.config.flows.checkpointing` to "False"
-- A result handler that matches the storage backend of your `prefect.config.flows.storage` setting will automatically be applied to all tasks , if available; notably this is not yet supported for Docker Storage
-- You can override the automatic results handler at the global level, flow level, or task level
+- Checkpointing will automatically be turned on; you can disable it by setting `prefect.config.flows.checkpointing` to "False"
+- A result handler that matches the storage backend of your `prefect.config.flows.storage` setting will automatically be applied to all tasks, if available; notably this is not yet supported for Docker Storage
+- Uou can override the automatic result handler at the global level, flow level, or task level
 
-#### Setting result handler at the Flow level
-
->>>>>>> da8765dc
+#### Setting result handler at the flow level
 ```bash
 export PREFECT__FLOWS__CHECKPOINTING=true
 ```
@@ -80,13 +66,8 @@
 ## Choosing your result handlers
 
 In the above examples, we only used the `LocalStorageHandler` class. This is one of several result handlers that integrate with different storage backends; the full list is in the API docs for [prefect.engine.results_handler](../../api/latest/engine/result_handlers.html) and more details on this interface is described in the concept ["Results and Result Handlers"](../concepts/results.md) documentation.
-<<<<<<< HEAD
- 
+
 We can write our own result handlers as long as they extend the [`ResultHandler`](https://github.com/PrefectHQ/prefect/blob/master/src/prefect/engine/result_handlers/result_handler.py) interface, or we can pick an existing implementation from Prefect Core that utilizes a storage backend we like; for example, I will use `prefect.engine.results_handler.GCSResultHandler` so that my data will be persisted in Google Cloud Storage.
-=======
-
-We can write our own result handlers as long as they extend the `ResultHandler` interface, or we can pick an existing implementation from Prefect Core that utilizes a storage backend we like; for example, I will use `prefect.engine.results_handler.GCSResultHandler` so that my data will be persisted in Google Cloud Storage.
->>>>>>> da8765dc
 
 ## Running a flow with `GCSResultHandler`
 
