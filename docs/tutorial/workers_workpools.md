--- conflicted
+++ resolved
@@ -160,19 +160,10 @@
 
 1. Name your deployment `my-deployment`
 2. Type `n` for now, you can set up a schedule later
-<<<<<<< HEAD
-3. Select the work pool you just created, tutorial-process-pool
-4. When asked if you would like your workers to pull your flow code from its remote repository, select yes if you’ve been following along and defining your flow code script from within a github repository.
-    - __y__: Reccomended: Prefect will automatically register your GitHub repo as the the location of this flow’s remote flow code. This means a worker started on any machine, on your laptop, on your team-mate’s laptop, or in your cloud provider
-    - __n__: If you would like to continue this tutorial without the use of GitHub, thats ok, Prefect will always look first to see if the flow code exists locally before referring to remote flow code storage.
-
-Prefect becomes powerful when it allows you to trigger flow runs in a variety of executions environments, so understanding how Prefect workers access flow code remotely is an important concept to grasp. 
-=======
 3. Select the work pool you just created, `tutorial-process-pool`
 4. When asked if you would like your workers to pull your flow code from its remote repository, select yes if you’ve been following along and defining your flow code script from within a github repository:
-    - `y`: Reccomended: Prefect will automatically register your GitHub repo as the the location of this flow’s remote flow code. This means a worker started on any machine (for example: on your laptop, on your team-mate’s laptop, or in your cloud provider) will be able to facilitate execution of this deployed flow.
-    - `n`: If you would like to continue this tutorial without the use of GitHub, thats ok, Prefect will always look first to see if the flow code exists locally before referring to remote flow code storage, so your local `tutorial-process-pool` should have all it needs to complete the execution of this deployed flow.
->>>>>>> d844b47b
+    - __`y`__: Reccomended: Prefect will automatically register your GitHub repo as the the location of this flow’s remote flow code. This means a worker started on any machine (for example: on your laptop, on your team-mate’s laptop, or in your cloud provider) will be able to facilitate execution of this deployed flow.
+    - __`n`__: If you would like to continue this tutorial without the use of GitHub, thats ok, Prefect will always look first to see if the flow code exists locally before referring to remote flow code storage, so your local `tutorial-process-pool` should have all it needs to complete the execution of this deployed flow.
 
 !!! tip "Tip:"
     Aside from GitHub, Prefect offers a variety of options for remote flow code storage.
