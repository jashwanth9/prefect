---
description: Hosting Prefect Sever
tags:
    - UI
    - dashboard
    - Prefect Server
    - Observability
    - Events
    - Serve
    - Database
    - SQLite 
search:
  boost: 2
---

# Host a Prefect server instance

Learn how to host your own Prefect server instance.

!!! note
    If you would like to host a Prefect server instance on Kubernetes, check out the prefect-server [Helm chart](https://github.com/PrefectHQ/prefect-helm/tree/main/charts/prefect-server).

<<<<<<< HEAD
After installing Prefect, you have a Python SDK client that can communicate with [Prefect Cloud](https://app.prefect.cloud), and an [API server](/api-ref/) instance backed by a database and a UI.
=======
After installing Prefect, you now have a Python SDK client that can communicate with [Prefect Cloud](https://app.prefect.cloud), and an [API server](/api-ref/) instance backed by a database and a UI.
>>>>>>> 254a8175

### Steps

1. Spin up a local Prefect server UI with the `prefect server start` CLI command in the terminal:

<div class="terminal">
```bash
prefect server start
```
</div>

2. Open the URL for the Prefect server UI ([http://127.0.0.1:4200](http://127.0.0.1:4200) by default) in a browser.

![Viewing the dashboard in the Prefect UI.](/img/ui/self-hosted-server-dashboard.png)

3. Shut down the Prefect server with <kdb> ctrl </kbd> + <kdb> c </kbd> in the terminal.

### Comparing a self-hosted Prefect server instance and Prefect Cloud

A self-hosted Prefect server instance and Prefect Cloud share a common set of features. Prefect Cloud includes the following additional features:

- [Workspaces](/cloud/workspaces/) &mdash; isolated environments to organize your flows, deployments, and flow runs.
- [Automations](/cloud/automations/) &mdash; configure triggers, actions, and notifications in response to real-time monitoring events.
- [Email notifications](/cloud/automations/) &mdash; send email alerts from Prefect's servers based on automation triggers.
- [Service accounts](/cloud/users/service-accounts/) &mdash; configure API access for running workers or executing flow runs on remote infrastructure.
- [Custom role-based access controls (RBAC)](/cloud/users/roles/) &mdash; assign users granular permissions to perform activities within an account or workspace.
- [Single Sign-on (SSO)](/cloud/users/sso/) &mdash; authentication using your identity provider.
- [Audit Log](/cloud/users/audit-log/) &mdash; a record of user activities to monitor security and compliance.

Read more about Prefect Cloud in the [Cloud](/cloud/) section.

### Configure a Prefect server instance

Go to your terminal session and run this command to set the API URL to point to a Prefect server instance:

```bash
prefect config set PREFECT_API_URL="http://127.0.0.1:4200/api"
```

!!! tip "`PREFECT_API_URL` required when running Prefect inside a container"
    You must set the API server address to use Prefect within a container, such as a Docker container.

    You can save the API server address in a [Prefect profile](/concepts/settings/). Whenever that profile is active, the API endpoint is at that address.

    See [Profiles & Configuration](/concepts/settings/) for more information on profiles and configurable Prefect settings.

## The Prefect database

The Prefect database persists data to track the state of your flow runs and related Prefect concepts, including:

- Flow run and task run state
- Run history
- Logs
- Deployments
- Flow and task run concurrency limits
- Storage blocks for flow and task results
- Variables
- Artifacts
- Work pool status

Currently Prefect supports the following databases:

- SQLite (default in Prefect): Recommended for lightweight, single-server deployments. SQLite requires essentially no setup.
- PostgreSQL: Best for connecting to external databases, but requires additional setup (such as Docker). Prefect uses the [`pg_trgm`](https://www.postgresql.org/docs/current/pgtrgm.html) extension, so it must be installed and enabled.

### Using the database

A local SQLite database is the default database and is configured upon Prefect installation. The database is located at `~/.prefect/prefect.db` by default.

To reset your database, run the CLI command:  

<div class="terminal">
```bash
prefect server database reset -y
```
</div>

This command clears all data and reapplies the schema.

### Database settings

Prefect provides several settings for configuring the database. The default settings are:

<div class="terminal">
```bash
PREFECT_API_DATABASE_CONNECTION_URL='sqlite+aiosqlite:///${PREFECT_HOME}/prefect.db'
PREFECT_API_DATABASE_ECHO='False'
PREFECT_API_DATABASE_MIGRATE_ON_START='True'
PREFECT_API_DATABASE_PASSWORD='None'
```
</div>

Save a setting to your active Prefect profile with `prefect config set`.

### Configure a PostgreSQL database

Connect Prefect to a PostgreSQL database by setting the following environment variable:

<div class="terminal">
```bash
prefect config set PREFECT_API_DATABASE_CONNECTION_URL="postgresql+asyncpg://postgres:yourTopSecretPassword@localhost:5432/prefect"
```
</div>

The above environment variable assumes:

- You have a username called `postgres`
- Your password is set to `yourTopSecretPassword`
- Your database runs on the same host as the Prefect server instance, `localhost`
- You use the default PostgreSQL port `5432`
- Your PostgreSQL instance has a database called `prefect`

#### Quickstart: configure a PostgreSQL database with Docker 

Quickly start a PostgreSQL instance to use as your Prefect database with the following command (which will start a Docker container running PostgreSQL):

<div class="terminal">
```bash
docker run -d --name prefect-postgres -v prefectdb:/var/lib/postgresql/data -p 5432:5432 -e POSTGRES_USER=postgres -e POSTGRES_PASSWORD=yourTopSecretPassword -e POSTGRES_DB=prefect postgres:latest
```
</div>

The above command:

- Pulls the [latest](https://hub.docker.com/_/postgres?tab=tags) version of the official `postgres` Docker image, which is compatible with Prefect.
- Starts a container with the name `prefect-postgres`.
- Creates a database `prefect` with a user `postgres` and `yourTopSecretPassword` password.
- Mounts the PostgreSQL data to a Docker volume called `prefectdb` to provide persistence if you ever have to restart or rebuild that container.

Run the command below to set your current Prefect Profile to the PostgreSQL database instance running in your Docker container.

<div class="terminal">
```bash
prefect config set PREFECT_API_DATABASE_CONNECTION_URL="postgresql+asyncpg://postgres:yourTopSecretPassword@localhost:5432/prefect"
```
</div>

### Confirm your PostgreSQL database configuration

Inspect your Prefect profile to confirm that the environment variable has been properly set:

<div class="terminal">
```bash
prefect config view --show-sources
```
</div>

<div class="terminal">
```bash
You should see output similar to the following:

PREFECT_PROFILE='my_profile'
PREFECT_API_DATABASE_CONNECTION_URL='********' (from profile)
PREFECT_API_URL='http://127.0.0.1:4200/api' (from profile)
```
</div>

Start the Prefect server to use your PostgreSQL database instance:

<div class="terminal">
```bash
prefect server start
```
</div>

### In-memory database

To use an in-memory SQLite database, set the following environment variable:

<div class="terminal">
```bash
prefect config set PREFECT_API_DATABASE_CONNECTION_URL="sqlite+aiosqlite:///file::memory:?cache=shared&uri=true&check_same_thread=false"
```
</div>

!!! warning "Use SQLite database for testing only"
    SQLite is only supported by Prefect for testing purposes and is not compatible with multiprocessing.  

### Migrations

Prefect uses [Alembic](https://alembic.sqlalchemy.org/en/latest/) to manage database migrations. Alembic is a
database migration tool to use with the SQLAlchemy Database Toolkit for Python. Alembic provides a framework for
generating and applying schema changes to a database.

Apply migrations to your database with the following commands:

To upgrade:

<div class="terminal">
```bash
prefect server database upgrade -y
```
</div>

To downgrade:

<div class="terminal">
```bash
prefect server database downgrade -y
```
</div>

Use the `-r` flag to specify a specific migration version to upgrade or downgrade to.
For example, to downgrade to the previous migration version, run:

<div class="terminal">
```bash
prefect server database downgrade -y -r -1
```
</div>

or to downgrade to a specific revision:

<div class="terminal">
```bash
prefect server database downgrade -y -r d20618ce678e
```
</div>

To downgrade all migrations, use the `base` revision.

See the [contributing docs](/contributing/overview/#adding-database-migrations) to create new database migrations.

## Notifications

[Prefect Cloud](/cloud/) gives you access to a hosted platform with Workspace & User controls, Events, and Automations. Prefect Cloud has an option for automation notifications. The more limited Notifications option is provided for the self-hosted Prefect server.

Notifications enable you to set up alerts that are sent when a flow enters any state you specify. When your flow and task runs changes [state](/concepts/states/), Prefect notes the state change and checks whether the new state matches any notification policies. If it does, a new notification is queued.

Prefect supports sending notifications through:

- Custom webhook
- Discord webhook
- Mattermost webhook
- Microsoft Teams webhook
- Opsgenie webhook
- PagerDuty webhook
- Sendgrid email
- Slack webhook
- Twilio SMS

!!! cloud-ad "Notifications in Prefect Cloud"
    Prefect Cloud uses the robust [Automations](/cloud/automations/) interface to enable notifications related to flow run state changes and work pool status.

### Configure notifications

To configure a notification in a Prefect server, go to the **Notifications** page and select **Create Notification** or the **+** button.

![Creating a notification in the Prefect UI](/img/ui/create-email-notification.png)

You can choose:

- Which run states should trigger a notification
- Tags to filter which flow runs are covered by the notification
- Whether to send an email, a Slack message, Microsoft Teams message, or use another services

For email notifications (supported on Prefect Cloud only), the configuration requires email addresses to which the message is sent.

For Slack notifications, the configuration requires webhook credentials for your Slack and the channel to which the message is sent.

For example, to get a Slack message if a flow with a `daily-etl` tag fails, the notification will read:

> If a run of any flow with **daily-etl** tag enters a **failed** state, send a notification to **my-slack-webhook**

When the conditions of the notification are triggered, you’ll receive a message:

> The **fuzzy-leopard** run of the **daily-etl** flow entered a **failed** state at **22-06-27 16:21:37 EST**.

On the **Notifications** page you can pause, edit, or delete any configured notification.

![Viewing all configured notifications in the Prefect UI](/img/ui/notifications.png)<|MERGE_RESOLUTION|>--- conflicted
+++ resolved
@@ -20,11 +20,7 @@
 !!! note
     If you would like to host a Prefect server instance on Kubernetes, check out the prefect-server [Helm chart](https://github.com/PrefectHQ/prefect-helm/tree/main/charts/prefect-server).
 
-<<<<<<< HEAD
-After installing Prefect, you have a Python SDK client that can communicate with [Prefect Cloud](https://app.prefect.cloud), and an [API server](/api-ref/) instance backed by a database and a UI.
-=======
 After installing Prefect, you now have a Python SDK client that can communicate with [Prefect Cloud](https://app.prefect.cloud), and an [API server](/api-ref/) instance backed by a database and a UI.
->>>>>>> 254a8175
 
 ### Steps
 
